const path = require('path')


module.exports = {
  title: 'Redis Developer Hub',
  tagline: 'The Home of Redis Developers',
  url: 'https://developer.redis.com',
  baseUrl: '/',
  onBrokenLinks: 'throw',
  onBrokenMarkdownLinks: 'warn',
  favicon: 'img/favicon.ico',
  organizationName: 'redis-developer', // Usually your GitHub org/user name.
  projectName: 'redis-developer', // Usually your repo name.
  customFields: {
    authors: {
      simon: {
        name: 'Simon Prickett',
        link: 'https://twitter.com/simon_prickett',
        title: 'Manager, Developer Advocacy at Redis',
        image: 'profile_pic_simon_prickett.jpg'
      },
      suze: {
        name: 'Suze Shardlow',
        link: 'https://twitter.com/SuzeShardlow',
        title: 'Developer Community Manager at Redis',
        image: 'profile_pic_suze_shardlow.jpg'
      },
      ajeet: {
        name: 'Ajeet Raina',
        link: 'https://twitter.com/ajeetsraina',
        title: 'Developer Growth Manager at Redis',
        image: 'profile_pic_ajeet_raina.jpg'
      },
      talon: {
        name: 'Talon Miller',
        link: 'https://www.linkedin.com/in/talon-miller-005054109/',
        title: 'Technical Product Marketing Manager at Redis',
        image: 'profile_pic_talon_miller.jpg'
      },
      alex: {
        name: 'Alex Mikhalev',
        link: 'https://www.linkedin.com/in/alexmikhalev',
        title: 'AI/ML Architect at Nationwide Building Society',
        image: 'profile_pic_alex_mikhalev.jpg'
      },
      will: {
        name: 'Will Johnston',
        link: 'https://twitter.com/wjohnsto',
        title: 'Developer Growth Manager at Redis',
        image: 'profile_pic_will_johnston.jpg'
      },
      ryan: {
        name: 'Ryan Gray',
        link: 'https://www.linkedin.com/in/ryan-t-gray/',
        title: 'Technical Consultant at Portainer.io',
        image: 'profile_pic_ryan_gray.jpg'
     },
      rahul: {
        name: 'Rahul Chauhan',
        link: 'https://www.linkedin.com/in/rchauhan2/',
        title: 'Corporate Solution Architect at Redis',
        image: 'profile_pic_rahul_chauhan.jpg'
      },
      julian: {
        name: 'Julian Mateu',
        link: 'https://www.linkedin.com/in/julian-mateu',
        title: 'Sr. Backend Software Engineer at Globality, Inc.',
        image: 'profile_pic_julian_mateu.jpg'
      },
      andrew: {
        name: 'Andrew Brookins',
        link: 'https://twitter.com/abrookins',
        title: 'Curriculum Software Engineer',
        image: 'profile_pic_andrew_brookins.jpg'
      },
      manuel: {
        name: 'Manuel Aguirre',
        link: 'https://github.com/manuelaguirre',
        title: 'Backend Engineer at Baseline Spain',
        image: 'profile_pic_manuel_aguirre.jpg'
      },
      guyroyse: {
        name: 'Guy Royse',
        link: 'http://guy.dev',
        title: 'Developer Advocate at Redis',
        image: 'profile_pic_guy_royse.jpg'
      },
      christian: {
        name: 'Christian Mague',
        link: 'https://www.linkedin.com/in/chris-mague-35b1624/',
        title: 'Principal Field Engineer at Redis',
        image: 'profile_pic_christian_mague.jpg',
      },
      karan: {
        name: 'Karan Singh',
        link: 'https://www.linkedin.com/in/karansingh7',
        title: 'Senior Principal Architect & Developer Evangelist at Red Hat',
        image: 'profile_pic_karan_singh.png',
      },
      sumit: {
        name: 'Sumit Shatwara',
        link: 'https://www.linkedin.com/in/sumitshatwara',
        title: 'Solution Architect at Redis',
        image: 'profile_pic_sumit_shatwara.jpeg',
      },
      matthew: {
        name: 'Matthew Royal',
        link: 'https://www.linkedin.com/in/royalmatthew/',
        title: 'Consulting Engineer at Redis',
        image: 'profile_pic_matthew_royal.jpg',
      },
      steve: {
        name: 'Steve Lorello',
        link: 'https://twitter.com/slorello',
        title: '.NET Developer Advocate at Redis',
        image: 'profile_pic_steve_lorello.jpg'
      },
      bsb: {
        name: 'Brian Sam-Bodden',
        link: 'https://twitter.com/bsbodden',
        title: 'Developer Advocate at Redis',
        image: 'profile_pic_brian_sam-bodden.jpeg'
      },
<<<<<<< HEAD
      justin: {
        name: 'Justin Castilla',
        link: 'https://twitter.com/JustCastilla',
        title: 'Senior Developer Advocate at Redis',
        image: 'profile_pic_justin_castilla.jpg'
      },
      kurt: {
        name: 'Kurt Moeller',
        title: 'Technical Enablement Manager, US',
        image: 'profile_pic_kurt_moeller.png'
      },
      elena: {
        name: 'Elena Kolevska',
        title: 'Technical Enablement Manager, EMEA',
        image: 'profile_pic_elena_kolevska.jpeg'
      }            
    },
=======
      elena: {
        name: 'Elena Kolevska',
        link: 'https://twitter.com/elena_kolevska',
        title: 'Technical Enablement Manager',
        image: 'profile_pic_elena_kolevska.jpg'
      }
    }
>>>>>>> 1963beff
  },
  themeConfig: {
    // ...
    googleTagManager: {
      trackingID: 'GTM-W8Z6BLQ',
    },
    prism: {
      additionalLanguages: ['csharp', 'php', 'ruby', 'java', 'rust', 'elixir', 'groovy']

    },

    navbar: {
      style: 'dark',
      title: null,
      logo: {
        alt: 'Redis Developer Hub logo',
        src: 'img/logo-1.png',
      },
      hideOnScroll: false,
      items: [
        {
          to: '/create/rediscloud',
          activeBasePath: 'docs',
          label: 'Get started',
          position: 'right',
        },
        {
          href: 'https://launchpad.redis.com',
          label: 'Redis Launchpad',
          position: 'right',
        },
        {
          href: 'https://redis.com/try-free/',
          label: 'Try Free',
          position: 'right',
        },
      ],
    },
    footer: {
      style: 'dark',
      logo: {
        alt: 'Redis logo',
        src: 'img/redis_logo_red_white_rgb.svg',
        href: 'https://redis.com/',
      },
      links: [
        {
          title: 'Get Started',
          items: [
            {
              label: 'Create Database',
              to: '/create/rediscloud',
            },
            {
              label: 'Develop',
              to: '/develop/',
            },
            {
              label: 'Explore your data',
              to: '/explore/redisinsight/',
            },
            {
              label: 'Best Practices',
              href: 'https://redis.com/redis-best-practices/introduction/',
            },
            // {
            //   label: 'Tutorials',
            //   to: '#',
            // },
            // {
            //   label: 'Samples & Demos',
            //   to: '#',
            // },
            {
              label: 'Redis Stack',
              href: '/create/redis-stack/',
            },
          ],
        },
        {
          title: 'Resources',
          items: [
            {
              label: 'Community',
              href: 'https://redis.com/community/',
            },
            {
              label: 'Redis University',
              href: 'https://university.redis.com',
            },
            {
              label: 'Command Reference',
              href: 'https://redis.io/commands',
            },
            {
              label: 'How-tos & tutorials',
              to: '/howtos',
            },
            //   label: 'Use Cases',
            //   href: 'https://redis.com/solutions',
            // },
          ],
        },
      ],
      copyright: `Copyright: © ${new Date().getFullYear()} Redis. All rights reserved. Redis and the cube logo are registered trademarks of Redis Ltd.`,
    },
    colorMode: {
      // Hides the switch in the navbar
      // Useful if you want to support a single color mode
      disableSwitch: false,
    },
    announcementBar: {
      id: 'redisconf20201cfp', // Any value that will identify this message.
      content: '<p class="text"> RedisDays Available Now On-Demand. </p> <a href="https://redis.com/redisdays/" target="_blank" rel="noopener" class="btn">Learn More</a>',
      //  content: '<p class="text"></p> <a href="https://redislabs.com/redisconf/" target="_blank" rel="noopener" class="btn"></a>',
      backgroundColor: '#fff', // Defaults to `#fff`.
      textColor: '#000', // Defaults to `#000`.
      isCloseable: true, // Defaults to `true`.
    },
  },
  presets: [
    [
      '@docusaurus/preset-classic',
      {
        docs: {
          routeBasePath: '/',
          path: 'docs',
          sidebarPath: require.resolve('./sidebars.js'),
          showLastUpdateTime: true,
          editUrl:
            'https://github.com/redis-developer/redis-developer/edit/master/',
        },
        blog: {
          showReadingTime: true,
        },
        theme: {
          customCss: require.resolve('./src/css/custom.scss'),
        },
      },
    ],
  ],
  plugins: [
    'docusaurus-plugin-sass', path.resolve(__dirname, 'plugins', 'gtm')
  ],
};<|MERGE_RESOLUTION|>--- conflicted
+++ resolved
@@ -121,7 +121,6 @@
         title: 'Developer Advocate at Redis',
         image: 'profile_pic_brian_sam-bodden.jpeg'
       },
-<<<<<<< HEAD
       justin: {
         name: 'Justin Castilla',
         link: 'https://twitter.com/JustCastilla',
@@ -133,13 +132,6 @@
         title: 'Technical Enablement Manager, US',
         image: 'profile_pic_kurt_moeller.png'
       },
-      elena: {
-        name: 'Elena Kolevska',
-        title: 'Technical Enablement Manager, EMEA',
-        image: 'profile_pic_elena_kolevska.jpeg'
-      }            
-    },
-=======
       elena: {
         name: 'Elena Kolevska',
         link: 'https://twitter.com/elena_kolevska',
@@ -147,7 +139,6 @@
         image: 'profile_pic_elena_kolevska.jpg'
       }
     }
->>>>>>> 1963beff
   },
   themeConfig: {
     // ...
