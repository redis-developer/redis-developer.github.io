const path = require('path')


module.exports = {
  title: 'Redis Developer Hub',
  tagline: 'The Home of Redis Developers',
  url: 'https://developer.redis.com',
  baseUrl: '/',
  onBrokenLinks: 'throw',
  onBrokenMarkdownLinks: 'warn',
  favicon: 'img/favicon.ico',
  organizationName: 'redis-developer', // Usually your GitHub org/user name.
  projectName: 'redis-developer', // Usually your repo name.
  customFields: {
    authors: {
      simon: {
        name: 'Simon Prickett',
        link: 'https://twitter.com/simon_prickett',
        title: 'Manager, Developer Advocacy at Redis',
        image: 'profile_pic_simon_prickett.jpg'
      },
      suze: {
        name: 'Suze Shardlow',
        link: 'https://twitter.com/SuzeShardlow',
        title: 'Developer Community Manager at Redis',
        image: 'profile_pic_suze_shardlow.jpg'
      },
      ajeet: {
        name: 'Ajeet Raina',
        link: 'https://twitter.com/ajeetsraina',
        title: 'Sr. Technical Marketing Manager at Redis',
        image: 'profile_pic_ajeet_raina.jpg'
      },
      julian: {
        name: 'Julian Mateu',
        link: 'https://www.linkedin.com/in/julian-mateu',
        title: 'Sr. Backend Software Engineer at Globality, Inc.',
        image: 'profile_pic_julian_mateu.jpg'
      },
      manuel: {
        name: 'Manuel Aguirre',
        link: 'https://github.com/manuelaguirre',
        title: 'Backend Engineer at Baseline Spain',
        image: 'profile_pic_manuel_aguirre.jpg'
      },
      guyroyse: {
        name: 'Guy Royse',
        link: 'http://guy.dev',
        title: 'Developer Advocate at Redis',
        image: 'profile_pic_guy_royse.jpg'
      },
      christian: { 
        name: 'Christian Mague',
        link: 'https://www.linkedin.com/in/chris-mague-35b1624/',
        title: 'Principal Field Engineer at Redis',
        image: 'profile_pic_christian_mague.jpg',
<<<<<<< HEAD
      },
      steve: {
        name: 'Steve Lorello',
        link: 'https://twitter.com/slorello',
        title: '.NET Developer Advocate at Redis',
        image: 'profile_pic_steve_lorello.jpg'
=======
>>>>>>> bbcf30ff
      }
    }
 },
  themeConfig: {
    // ...
    googleTagManager: {
      trackingID: 'GTM-W8Z6BLQ',
    },
    prism : {
      additionalLanguages: ['csharp', 'php', 'ruby']

    },

    navbar: {
      style: 'dark',
      title: null,
      logo: {
        alt: 'Redis Developer Hub logo',
        src: 'img/logo-1.png',
      },
      hideOnScroll: false,
      items: [
        {
          to: '/create/rediscloud',
          activeBasePath: 'docs',
          label: 'Get started',
          position: 'right',
        },
        {
          href: 'https://launchpad.redis.com',
          label: 'Redis Launchpad',
          position: 'right',
        },
        {
          href: 'https://redis.com/try-free/',
          label: 'Try Free',
          position: 'right',
        },
      ],
    },
    footer: {
      style: 'dark',
      logo: {
        alt: 'Redis Labs logo',
        src: 'img/redis_logo_red_white_rgb.svg',
        href: 'https://redis.com/', 
      },
      links: [
        {
          title: 'Get Started',
          items: [
            {
              label: 'Create Database',
              to: '/create/rediscloud',
            },
            {
              label: 'Develop',
              to: '/develop/',
            },
            {
              label: 'Explore your data',
              to: '/explore/redisinsight/',
            },
            {
              label: 'Best Practices',
              href: 'https://redis.com/redis-best-practices/introduction/',
            },
            // {
            //   label: 'Tutorials',
            //   to: '#',
            // },
            // {
            //   label: 'Samples & Demos',
            //   to: '#',
            // },
            {
              label: 'Build with Redis Modules',
              href: '/howtos/redisearch/',
            },
          ],
        },
        {
          title: 'Resources',
          items: [
            {
              label: 'Community',
              href: 'https://redis.com/community/',
            },
            {
              label: 'Redis University',
              href: 'https://university.redis.com',
            },
            {
              label: 'Command Reference',
              href: 'https://redis.io/commands',
            },
            {
              label: 'How-tos & tutorials',
              to: '/howtos',
            },
            //   label: 'Use Cases',
            //   href: 'https://redis.com/solutions',
            // },
          ],
        },
      ],
   copyright: `Copyright: © ${new Date().getFullYear()} Redis. All rights reserved. Redis and the cube logo are registered trademarks of Redis Ltd.`, 
   },
    colorMode: {
      // Hides the switch in the navbar
      // Useful if you want to support a single color mode
      disableSwitch: false,
    },
    //announcementBar: {
    //  id: 'redisconf20201cfp', // Any value that will identify this message.
    //  content: '<p class="text">We\'re taking part in Hacktoberfest!</p> <a href="/hacktoberfest" class="btn">Join Us!</a>',
    //  content: '<p class="text"></p> <a href="https://www.youtube.com/c/Redisinc/playlists?view=50&sort=dd&shelf_id=1" target="_blank" rel="noopener" class="btn"></a>',
    //  backgroundColor: '#fff', // Defaults to `#fff`.
    //  textColor: '#000', // Defaults to `#000`.
    //  isCloseable: true, // Defaults to `true`.
    //},
  },
  presets: [
    [
      '@docusaurus/preset-classic',
      {
        docs: {
          routeBasePath: '/',
          path: 'docs',
          sidebarPath: require.resolve('./sidebars.js'),
          editUrl:
          'https://github.com/redis-developer/redis-developer/edit/master/',
        },
        blog: {
          showReadingTime: true,
        },
        theme: {
          customCss: require.resolve('./src/css/custom.scss'),
        },
      },
    ],
  ],
  plugins: [
    'docusaurus-plugin-sass', path.resolve(__dirname, 'plugins', 'gtm') 
  ],
};<|MERGE_RESOLUTION|>--- conflicted
+++ resolved
@@ -54,15 +54,12 @@
         link: 'https://www.linkedin.com/in/chris-mague-35b1624/',
         title: 'Principal Field Engineer at Redis',
         image: 'profile_pic_christian_mague.jpg',
-<<<<<<< HEAD
       },
       steve: {
         name: 'Steve Lorello',
         link: 'https://twitter.com/slorello',
         title: '.NET Developer Advocate at Redis',
         image: 'profile_pic_steve_lorello.jpg'
-=======
->>>>>>> bbcf30ff
       }
     }
  },
