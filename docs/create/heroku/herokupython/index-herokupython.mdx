--- conflicted
+++ resolved
@@ -125,13 +125,9 @@
 
 ![heroku](heroku_ratelimiter.png)
 
-<<<<<<< HEAD
-### Next Step
-=======
 
 
 ### Next Steps
->>>>>>> c2d417c8
 
 - [Connecting to the database using RedisInsight](/explore/redisinsight/)
 - [How to list & search Movies database using Redisearch](/howtos/moviesdatabase/getting-started/)
