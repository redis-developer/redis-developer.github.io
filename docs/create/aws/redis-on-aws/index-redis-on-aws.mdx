--- conflicted
+++ resolved
@@ -62,12 +62,7 @@
 Click "Activate" and wait for few seconds till it gets activated. Once fully activated, you will see the database endpoints as shown below:
 
 ![My Image](images/launch_database.png)
-<<<<<<< HEAD
-
-### Next Step
-=======
 ### Next Steps
->>>>>>> c2d417c8
 
 - [Connecting to the database using RedisInsight](/explore/redisinsight/)
 - [How to list & search Movies database using Redisearch](/howtos/moviesdatabase/getting-started/)
