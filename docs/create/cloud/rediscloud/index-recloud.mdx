---
id: index-rediscloud
title: Create Database using Redis Enterprise Cloud
sidebar_label: Redis Enterprise Cloud
slug: /create/cloud/rediscloud
---

Redis Enterprise Cloud is a fully managed cloud service by Redis. Built for modern distributed applications, Redis Enterprise Cloud enables you to run any query, simple or complex, at sub-millisecond performance at virtually infinite scale without worrying about operational complexity or service availability. With modern probabilistic data structures and extensible data models, including Search, JSON, Graph, and Time Series, you can rely on Redis as your data-platform for all your real-time needs.

### Step 1. Create free cloud account

Create your free <a href="https://redis.com/try-free/" target="_blank" rel="noopener">Redis Enterprise Cloud account</a>. Once you click on “Get Started”, you will receive an email with a link to activate your account and complete your signup process.

![My Image](tryfree.png)

![image](images/deployment.png)

### Step 2. Create Your subscription

Next, you will have to create Redis Enterprise Cloud subscription. In the Redis Enterprise Cloud menu, click "Create your Subscription".

![My Image](images/create_subscription.png)

### Step 3. Select the right Subscription Plan

Select "Fixed Plan" for low throughout application as for now.

![My Image](images/select_subscription.png)

### Step 4. Select cloud vendor

For the cloud provider, select your preferred cloud (for demo purpose)

![My Image](images/select_cloud.png)

### Step 5. Click "Create Subscription"

Finally, click on "Create Subscription" button.

![My Image](images/final_subscription.png)

You can now verify the subscription as shown below:

![My Image](images/Verify_subscription.png)

### Step 6. Create database

Click "Create Database". Enter database name and your preferred module.

![My Image](images/create_database.png)

### Step 7. Launch database

Click "Activate" and wait for few seconds till it gets activated. Once fully activated, you will see the database endpoints as shown below:

![My Image](images/launch_database.png)

<<<<<<< HEAD
### Next Step
=======

### Next Steps
>>>>>>> c2d417c8

- [Connecting to the database using RedisInsight](/explore/redisinsight/)
- [How to list & search Movies database using Redisearch](/howtos/moviesdatabase/getting-started/)

##

<div>
  <a
    href="https://launchpad.redis.com"
    target="_blank"
    rel="noopener"
    className="link">
    {' '}
    <img
      src="/img/launchpad.png"
      className="thumb"
      loading="lazy"
      alt="Redis Launchpad"
    />
  </a>
</div><|MERGE_RESOLUTION|>--- conflicted
+++ resolved
@@ -55,12 +55,8 @@
 
 ![My Image](images/launch_database.png)
 
-<<<<<<< HEAD
-### Next Step
-=======
 
 ### Next Steps
->>>>>>> c2d417c8
 
 - [Connecting to the database using RedisInsight](/explore/redisinsight/)
 - [How to list & search Movies database using Redisearch](/howtos/moviesdatabase/getting-started/)
