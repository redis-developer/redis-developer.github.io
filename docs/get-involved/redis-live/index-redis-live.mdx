--- conflicted
+++ resolved
@@ -22,7 +22,6 @@
 
 Check out our upcoming events:
 
-<<<<<<< HEAD
 |        Date             |    Time     | Streamers                                                                                             | Show                                                                                                 |
 | :---------------------: | :---------: | :---------------------------------------------------------------------------------------------------- | :--------------------------------------------------------------------------------------------------- |
 | Friday, December 2      | 6:00 PM UTC | [Suze Shardlow][Suze], [Savannah Norem][norem], [Simon Prickett][simon] and [Justin Castilla][justin] | [This Week On Discord][twitch]                                                                       |
@@ -36,24 +35,6 @@
 | Friday, December 9      | 12:30 PM PST | [Savannah Norem][norem], [Justin Castilla][justin]                                                   | [RU204: Live][twitch]                                                                                |
 | Thursday, December 15   | 4:00 PM UTC | [Suze Shardlow][Suze], [Savannah Norem][norem], [Simon Prickett][simon] and [Justin Castilla][justin] | [Redis University Office Hours][officehrs]                                                           |
 | Friday, December 16     | 6:00 PM UTC | [Suze Shardlow][Suze], [Savannah Norem][norem], [Simon Prickett][simon] and [Justin Castilla][justin] | [This Week On Discord][twitch]                                                                       |
-=======
-|        Date             |    Time      | Streamers                                                                                             | Show                                                                                                 |
-| :---------------------: | :----------: | :---------------------------------------------------------------------------------------------------- | :--------------------------------------------------------------------------------------------------- |
-| Thursday, December 1    | 4:00 PM UTC  | [Suze Shardlow][Suze], [Savannah Norem][norem], [Simon Prickett][simon] and [Justin Castilla][justin] | [Redis University Office Hours][officehrs]                                                           |
-| Friday, December 2      | 6:00 PM UTC  | [Suze Shardlow][Suze], [Savannah Norem][norem], [Simon Prickett][simon] and [Justin Castilla][justin] | [This Week On Discord][twitch]                                                                       |
-| Monday, December 5      | 12:30 PM PST | [Savannah Norem][norem], [Justin Castilla][justin]                                                    | [RU204: Live][twitch]                                                                                |
-| Monday, December 5      | 3:00 PM PST  | [Justin Castilla][justin]                                                                             | [Do birds dream in JSON?][twitch]                                                                    |
-| Tuesday, December 6     | 12:30 PM PST | [Savannah Norem][norem], [Justin Castilla][justin]                                                    | [RU204: Live][twitch]                                                                                |
-| Wednesday, December 7   | 12:30 PM PST | [Savannah Norem][norem], [Justin Castilla][justin]                                                    | [RU204: Live][twitch]                                                                                |
-| Thursday, December 8    | 10:30 AM UTC | [Simon Prickett][simon]                                                                               | [Simon's Things on Thursdays: New Project][twitch]                                                   |
-| Thursday, December 8    | 4:00 PM UTC  | [Suze Shardlow][Suze], [Savannah Norem][norem], [Simon Prickett][simon] and [Justin Castilla][justin] | [Redis University Office Hours][officehrs]                                                           |
-| Thursday, December 8    | 12:30 PM PST | [Savannah Norem][norem], [Justin Castilla][justin]                                                    | [RU204: Live][twitch]                                                                                |
-| Friday, December 9      | 6:00 PM UTC  | [Suze Shardlow][Suze], [Savannah Norem][norem], [Simon Prickett][simon] and [Justin Castilla][justin] | [This Week On Discord][twitch]                                                                       |
-| Friday, December 9      | 12:30 PM PST | [Savannah Norem][norem], [Justin Castilla][justin]                                                    | [RU204: Live][twitch]                                                                                |
-| Thursday, December 15   | 4:00 PM UTC  | [Suze Shardlow][Suze], [Savannah Norem][norem], [Simon Prickett][simon] and [Justin Castilla][justin] | [Redis University Office Hours][officehrs]                                                           |
-| Friday, December 16     | 6:00 PM UTC  | [Suze Shardlow][Suze], [Savannah Norem][norem], [Simon Prickett][simon] and [Justin Castilla][justin] | [This Week On Discord][twitch]                                                                       |
->>>>>>> 665ef36c
-
 
   </TabItem>
   <TabItem value="recurring">
