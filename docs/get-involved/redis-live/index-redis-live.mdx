---
id: index-redis-live
title: Redis Live
sidebar_label: Redis Live
slug: /redis-live/
custom_edit_url: null
---
import Tabs from '@theme/Tabs';
import TabItem from '@theme/TabItem';

The Redis Developer Relations Team hosts a variety of live content on [Twitch][twitch], [YouTube][yt] and [Discord][discord]. Follow us to get notified when we go live. And, you know, like and subscribe.

<Tabs
   defaultValue="upcoming"
   values ={[
    {label: 'Upcoming Events', value:  'upcoming'},
    {label: 'Recurring Events', value: 'recurring'},
    {label: 'Past Events', value: 'past'}
   ]}>

  <TabItem value="upcoming">

Check out our upcoming events:

|        Date             |    Time      | Streamers                                                                                             | Show                                                                                                 |
| :---------------------: | :----------: | :---------------------------------------------------------------------------------------------------- | :--------------------------------------------------------------------------------------------------- |
<<<<<<< HEAD
=======
| Thursday, March 2       | 2:00 PM UTC  | [Simon Prickett][simon]                                                                               | [Simon's Redis IoT Show: Plane Spotting with Redis and Node.js Episode 4][twitch]                    |
| Friday, March 3         | 5:00 PM UTC  | [Savannah Norem][norem]                                                                               | [savannah_streams_in_snake_case A Game! Episode 4][twitch]                                           |
>>>>>>> 222b7067

  </TabItem>
  <TabItem value="recurring">

Sometimes we're on the road speaking at in-person events or enjoying a well-deserved vacation. But when we're not, here's our weekly streaming schedule:

|    Day    |    Time      | Streamers                                                                                             | Show                                                             |
| :-------: | :---------:  | :---------------------------------------------------------------------------------------------------- | :--------------------------------------------------------------- |
| Monday    | 3:00 PM PST  | [Justin Castilla][justin]                                                                             | [Do birds dream in JSON?][twitch]                                |
| Friday    | 12:00 PM ET  | [Savannah Norem][norem]                                                                               | [savannah_streams_in_snake_case][twitch]                         |

  </TabItem>
  <TabItem value="past">

Past events:

|         Date           |    Time      | Streamers                                                                                             | Show                                                                                             |
| :-------------------:  | :----------: | :---------------------------------------------------------------------------------------------------- | :----------------------------------------------------------------------------------------------- |
| Thursday, March 2      | 2:00 PM UTC  | [Simon Prickett][simon]                                                                               | [Simon's Redis IoT Show: Plane Spotting with Redis and Node.js Episode 4][89]                    |
| Friday, February 24    | 12:00 PM UTC | [Simon Prickett][simon]                                                                               | [Simon's Redis IoT Show: Plane Spotting with Redis and Node.js Episode 3][88]                    |
| Tuesday, February 21   | 7:00 PM UTC  | [Savannah Norem][norem]                                                                               | [savannah_streams_in_snake_case A Game! Ep 3][87]                                                |
| Monday, February 20    | 2:00 PM UTC  | [Simon Prickett][simon]                                                                               | [Simon's Redis IoT Show: Plane Spotting with Redis and Node.js Episode 2][86]                    |
| Friday, February 17    | 5:00 PM UTC  | [Savannah Norem][norem]                                                                               | [savannah_streams_in_snake_case A Game! Ep 2][85]                                                |
| Thursday, February 16  | 10:30 AM UTC | [Simon Prickett][simon]                                                                               | [Simon's Things on Thursdays: Plane Spotting with Redis and Node.js Episode 1][84]               |
| Tuesday, February 7    | 2:00 PM ET   | [Savannah Norem][norem]                                                                               | [savannah_streams_in_snake_case A Game! Ep 1][83]                                                |
| Thursday, February 2   | 10:30 AM UTC | [Simon Prickett][simon]                                                                               | [Simon's Things on Thursdays: More Redis Streams! (Episode 2)][82]                               |
| Thursday, January 26   | 10:30 AM UTC | [Simon Prickett][simon]                                                                               | [Simon's Things on Thursdays: More Redis Streams! (Episode 1)][81]                               |
| Tuesday, January 24    | 2:00 PM ET   | [Savannah Norem][norem]                                                                               | [savannah_streams_in_snake_case][80]                                                             |
| Monday, January 23     | 3:00 PM PST  | [Justin Castilla][justin]                                                                             | [Do Birds Dream in JSON? - Episode 7][79]                                                        |
| Friday, January 20     | 6:00 PM UTC  | [Savannnah Norem][norem], [Justin Castilla][justin]                                                   | [This Week On Discord][78]                                                                       |
| Wednesday, January 18  | 3:00 PM PST  | [Justin Castilla][justin]                                                                             | [Do Birds Dream in JSON? (Episode 6 - Integrating Fast API)][77]                                 |
| Tuesday, January 17    | 2:00 PM ET   | [Savannah Norem][norem]                                                                               | [savannah_streams_in_snake_case][76]                                                             |
| Friday, January 13     | 6:00 PM UTC  | [Suze Shardlow][Suze], [Savannnah Norem][norem], [Simon Prickett][simon] and [Justin Castilla][justin]| [This Week On Discord][75]                                                                       |
| Thursday, January 12   | 4:00 PM UTC  | [Suze Shardlow][Suze] and [Simon Prickett][simon]                                                     | [Weekly Redis University Office Hours][officehrs]                                                |
| Thursday, January 12   | 10:30 AM UTC | [Simon Prickett][simon]                                                                               | [Simon's Things on Thursdays: Introduction to Redis Stack for IoT Projects][74]                  |
| Friday, January 6      | 6:00 PM UTC  | [Suze Shardlow][Suze], [Simon Prickett][simon] and [Justin Castilla][justin]                          | [This Week On Discord][73]                                                                       |
| **2022 Events**        |              |                                                                                                       |                                                                                                  |          
| Friday, December 16    | 6:00 PM UTC  | [Suze Shardlow][Suze], [Savannah Norem][norem], [Simon Prickett][simon] and [Justin Castilla][justin] | [This Week On Discord][72]                                                                       |
| Thursday, December 15  | 4:00 PM UTC  | [Suze Shardlow][Suze] and [Simon Prickett][simon]                                                     | [Redis University Office Hours][officehrs]                                                       |
| Thursday, December 15  | 10:30 AM UTC | [Simon Prickett][simon]                                                                               | [Simon's Things on Thursdays: Node-RED Episode 2][71]                                            |
| Monday, December 12    | 3:00 PM PST  | [Justin Castilla][justin]                                                                             | [Do Birds Dream in JSON? - Episode 5][70]                                                        |
| Friday, December 9     | 12:30 PM PST | [Savannah Norem][norem], [Justin Castilla][justin]                                                    | [RU204: Live Day 5][69]                                                                          |
| Friday, December 9     | 6:00 PM UTC  | [Suze Shardlow][Suze], [Savannah Norem][norem], [Simon Prickett][simon] and [Justin Castilla][justin] | [This Week On Discord][68]                                                                       |
| Thursday, December 8   | 12:30 PM PST | [Savannah Norem][norem], [Justin Castilla][justin]                                                    | [RU204: Live Day 4][67]                                                                          |
| Thursday, December 8   | 4:00 PM UTC  | [Suze Shardlow][Suze] and [Simon Prickett][simon]                                                     | [Redis University Office Hours][officehrs]                                                       |
| Thursday, December 8   | 10:30 AM UTC | [Simon Prickett][simon]                                                                               | [Simon's Things on Thursdays: Node-RED Episode 1][66]                                            |
| Wednesday, December 7  | 12:30 PM PST | [Savannah Norem][norem], [Justin Castilla][justin]                                                    | [RU204: Live Day 3][65]                                                                          |
| Tuesday, December 6    | 12:30 PM PST | [Savannah Norem][norem], [Justin Castilla][justin]                                                    | [RU204: Live Day 2][64]                                                                          |
| Monday, December 5     | 3:00 PM PST  | [Justin Castilla][justin]                                                                             | [Do Birds Dream in JSON? - Episode 4][63]                                                        |
| Monday, December 5     | 12:30 PM PST | [Savannah Norem][norem], [Justin Castilla][justin]                                                    | [RU204: Live Day 1][62]                                                                          |
| Friday, December 2     | 6:00 PM UTC  | [Suze Shardlow][Suze], [Savannah Norem][norem], [Simon Prickett][simon] and [Justin Castilla][justin] | [This Week On Discord][61]                                                                       |
| Thursday, December 1   | 4:00 PM UTC  | [Suze Shardlow][Suze], [Simon Prickett][simon] and [Justin Castilla][justin]                          | [Redis University Office Hours][officehrs]                                                       |
| Thursday, December 1   | 10:30 AM UTC | [Simon Prickett][simon]                                                                               | [Simon's Things on Thursdays: Wifi Setup with Raspberry Pi Pico W][60]                           |
| Friday, November 25    | 6:00 PM UTC  | [Suze Shardlow][Suze] and [Simon Prickett][simon]                                                     | [This Week On Discord][59]                                                                       |
| Thursday, November 24  | 4:00 PM UTC  | [Suze Shardlow][Suze] and [Simon Prickett][simon]                                                     | [Redis University Office Hours][officehrs]                                                       |
| Thursday, November 24  | 10:30 AM UTC | [Simon Prickett][simon]                                                                               | [Simon's Things on Thursdays: Synchronized Counting with Keyspace Notifications - Episode 2][58] |
| Tuesday, November 22   | 6:00 PM UTC  | [Savannah Norem][norem] .                                                                             | [savannah_streams_in_snake_case][57]                                                             |
| Monday, November 21    | 3:00 PM PST  | [Justin Castilla][justin]                                                                             | [Do Birds Dream in JSON? - Episode 3][56]                                                        |
| Friday, November 18    | 6:00 PM UTC  | [Savannah Norem][norem], [Simon Prickett][simon] and [Justin Castilla][justin]                        | [This Week On Discord][55]                                                                       |
| Thursday, November 17  | 4:00 PM UTC  | [Justin Castilla][justin]                                                                             | [Redis University Office Hours][officehrs]                                                       |
| Thursday, November 17  | 10:30 AM UTC | [Simon Prickett][simon]                                                                               | [Simon's Things on Thursdays: Synchronized Counting with Keyspace Notifications - Episode 1][54] |
| Monday, November 14    | 3:00 PM PST  | [Justin Castilla][justin]                                                                             | [Do Birds Dream in JSON? - Episode 2][53]                                                        |
| Thursday, November 10  | 6:00 PM UTC  | [Savannah Norem][norem] and [Justin Castilla][justin]                                                 | [This Week On Discord][52]                                                                       |
| Thursday, November 10  | 4:00 PM UTC  | [Savannah Norem][norem] and [Justin Castilla][justin]                                                 | [Redis University Office Hours][officehrs]                                                       |
| Friday, November 4     | 5:00 PM UTC  | [Suze Shardlow][Suze], [Savannah Norem][norem], [Simon Prickett][simon] and [Justin Castilla][justin] | [This Week On Discord][51]                                                                       |
| Thursday, November 3   | 3:00 PM UTC  | [Suze Shardlow][Suze], [Savannah Norem][norem], [Simon Prickett][simon] and [Justin Castilla][justin] | [Redis University Office Hours][officehrs]                                                       |
| Thursday, November 3   | 9:30 AM UTC  | [Simon Prickett][simon]                                                                               | [Simon's Things on Thursdays - Cheerlights with MQTT and Redis Streams][50]                      |
| Monday, October 31     | 10:00 PM UTC | [Justin Castilla][justin]                                                                             | [Do Birds Dream in JSON? - Episode 1][49]                                                        |
| Friday, October 28     | 5:00 PM UTC  | [Suze Shardlow][Suze], [Simon Prickett][simon] and [Justin Castilla][justin]                          | [This Week On Discord][48]                                                                       |
| Thursday, October 27   | 3:00 PM UTC  | [Suze Shardlow][Suze] and [Simon Prickett][simon]                                                     | [Weekly Redis University Office Hours][officehrs]                                                |
| Thursday, October 27   | 9:30 AM UTC  | [Simon Prickett][simon]                                                                               | [Simon's Things on Thursdays - Raspberry Pi Pico W - Episode 5][47]                              |
| Wednesday, October 26  | 6:00 PM UTC  | [Steve Lorello][steve]                                                                                | [Coding with Steve: Redis OM .NET - Episode 10][46]                                              |
| Tuesday, October 25    | 6:00 PM UTC  | [Savannah Norem][norem]                                                                               | [savannah_streams_in_snake_case][45]                                                             |
| Friday, October 21     | 5:00 PM UTC  | [Suze Shardlow][Suze], [Simon Prickett][simon] and [Justin Castilla][justin]                          | [This Week On Discord][44]                                                                       |
| Thursday, October 20   | 3:00 PM UTC  | [Suze Shardlow][Suze] and [Simon Prickett][simon]                                                     | [Weekly Redis University Office Hours][officehrs]                                                |
| Thursday, October 20   | 9:30 AM UTC  | [Simon Prickett][Simon]                                                                               | [Simon's Things on Thursdays - Raspberry Pi Pico W - Episode 4][43]                              |
| Wednesday, October 19  | 6:00 PM UTC  | [Steve Lorello][steve]                                                                                | [Coding with Steve: Redis OM .NET - Episode 9][42]                                               |
| Tuesday, October 18    | 6:00 PM UTC  | [Savannah Norem][norem]                                                                               | [savannah_streams_in_snake_case][41]                                                             |
| Friday, October 14     | 5:00 PM UTC  | [Suze Shardlow][Suze], [Savannah Norem][norem], [Simon Prickett][simon] and [Justin Castilla][justin] | [This Week On Discord][40]                                                                       |
| Thursday, October 13   | 3:00 PM UTC  | [Savannah Norem][norem] and [Justin Castilla][justin]                                                 | [Weekly Redis University Office Hours][officehrs]                                                |
| Wednesday, October 12  | 6:00 PM UTC  | [Steve Lorello][steve]                                                                                | [Coding with Steve: Redis OM .NET - Episode 8][39]                                               |
| Friday, October 7      | 6:00 PM UTC  | [Guy Royse][guy]                                                                                      | [Building Redis MUD - Web, Whimsy, and Redis Stack: Episode 5][38]                               |
| Friday, October 7      | 5:00 PM UTC  | [Justin Castilla][justin], [Suze Shardlow][suze] and [Simon Prickett][simon]                          | [This Week on Discord][37]                                                                       |
| Thursday, October 6    | 3:00 PM UTC  | [Suze Shardlow][Suze] and [Simon Prickett][simon]                                                     | [Weekly Redis University Office Hours][officehrs]                                                |
| Thursday, October 6    | 9:30 AM UTC  | [Simon Prickett][simon]                                                                               | [Simon's Things on Thursdays - Raspberry Pi Pico W - Episode 3][35]                              |   
| Tuesday, October 4     | 6:00 PM UTC  | [Savannah Norem][norem]                                                                               | [savannah_streams_in_snake_case - Stream a Little Stream - Episode 5][34]                        |
| Friday, September 30   | 5:00 PM UTC  | [Savannah Norem][norem] and [Justin Castilla][justin]                                                 | [This Week On Discord][33]                                                                       |
| Thursday, September 29 | 3:00 PM UTC  | [Savannah Norem][norem] and [Justin Castilla][justin]                                                 | [Weekly Redis University Office Hours][officehrs]                                                |
| Friday, September 23   | 6:00 PM UTC  | [Guy Royse][guy]                                                                                      | [Building Redis MUD - Web, Whimsy, and Redis Stack: Episode 4][36]                               |
| Friday, September 23   | 5:00 PM UTC  | [Suze Shardlow][Suze], [Savannah Norem][norem], [Simon Prickett][simon] and [Justin Castilla][justin] | [This Week On Discord][32]                                                                       |
| Thursday, September 22 | 3:00 PM UTC  | [Suze Shardlow][Suze], [Savannah Norem][norem], [Simon Prickett][simon] and [Justin Castilla][justin] | [Weekly Redis University Office Hours][officehrs]                                                |
| Thursday, September 22 | 9:30 AM UTC  | [Simon Prickett][simon]                                                                               | [Simon's Things on Thursdays - Raspberry Pi Pico W - Episode 2][31]                              |
| Tuesday, September 20  | 6:00 PM UTC  | [Savannah Norem][norem]                                                                               | [savannah_streams_in_snake_case - Stream a Little Stream - Episode 4][30]                        |
| Friday, September 16   | 5:00 PM UTC  | [Savannah Norem][norem] and [Justin Castilla][justin]                                                 | [This Week On Discord][29]                                                                       |
| Thursday, September 15 | 3:00 PM UTC  | [Savannah Norem][norem] and [Justin Castilla][justin]                                                 | [Weekly Redis University Office Hours][officehrs]                                                |
| Friday, September 9    | 5:00 PM UTC  | [Suze Shardlow][Suze], [Savannah Norem][norem], [Simon Prickett][simon] and [Justin Castilla][justin] | [This Week On Discord][28]                                                                       |
| Thursday, September 8  | 3:00 PM UTC  | [Suze Shardlow][Suze], [Savannah Norem][norem], [Simon Prickett][simon] and [Justin Castilla][justin] | [Weekly Redis University Office Hours][officehrs]                                                |
| Thursday, September 8  | 9:30 AM UTC  | [Simon Prickett][simon]                                                                               | [Simon's Things on Thursdays - Raspberry Pi Pico W - Episode 1][27]                              |
| Wednesday, September 7 | 6:00 PM UTC  | [Steve Lorello][steve]                                                                                | [Coding with Steve: Redis OM .NET - Episode 7][26]                                               |
| Tuesday, September 6   | 6:00 PM UTC  | [Savannah Norem][norem]                                                                               | [savannah_streams_in_snake_case: Stream a Little Stream - Episode 3][25]                         |
| Friday, September 2    | 6:00 PM UTC  | [Guy Royse][guy]                                                                                      | [Building Redis MUD - Web, Whimsy, and Redis Stack: Episode 3][24]                               |
| Friday, September 2    | 5:00 PM UTC  | [Suze Shardlow][Suze], [Savannah Norem][norem] and [Simon Prickett][simon]                            | [This Week On Discord][23]                                                                       |
| Thursday, September 1  | 9:30 AM UTC  | [Simon Prickett][simon]                                                                               | [Simon's Things on Thursdays - Hardware Bloom Filter][22]                                        |
| Wednesday, August 31   | 6:00 PM UTC  | [Steve Lorello][steve]                                                                                | [Coding with Steve: Redis OM .NET - Episode 6][21]                                               |
| Tuesday, August 30     | 6:00 PM UTC  | [Savannah Norem][norem]                                                                               | [savannah_streams_in_snake_case: Stream a Little Stream - Episode 2][20]                         |
| Friday, August 26      | 6:00 PM UTC  | [Guy Royse][guy]                                                                                      | [Building Redis MUD - Web, Whimsy, and Redis Stack: Episode 2][19]                               |
| Wednesday, August 24   | 6:00 PM UTC  | [Steve Lorello][steve]                                                                                | [Coding with Steve: Redis OM .NET - Episode 5][18]                                               |
| Tuesday, August 23     | 6:00 PM UTC  | [Savannah Norem][norem]                                                                               | [savannah_streams_in_snake_case: Stream a Little Stream - Episode 1][17]                         |
| Thursday, August 18    | 9:30 AM UTC  | [Simon Prickett][simon]                                                                               | [Simon's Things on Thursdays][16]                                                                |
| Tuesday, August 16     | 6:00 PM UTC  | [Savannah Norem][norem]                                                                               | [savannah_streams_in_snake_case][15]                                                             |
| Friday, August 12      | 6:00 PM UTC  | [Guy Royse][guy]                                                                                      | [Building Redis MUD - Web, Whimsy, and Redis Stack: Episode 1][14]                               |
| Wednesday, August 10   | 6:00 PM UTC  | [Steve Lorello][steve]                                                                                | [Coding with Steve][13]                                                                          |
| Tuesday, August 9      | 6:00 PM UTC  | [Savannah Norem][norem]                                                                               | [savannah_streams_in_snake_case][12]                                                             |
| Friday, August 5       | 9:30 AM UTC  | [Simon Prickett][simon]                                                                               | [IoT with Redis: Introduction][11]                                                               |
| Wednesday, August 3    | 6:00 PM UTC  | [Steve Lorello][steve]                                                                                | [Steve Works on Redis OM .NET][10]                                                               |
| Tuesday, August 2      | 6:00 PM UTC  | [Savannah Norem][norem]                                                                               | [savannah_streams_in_snake_case][9]                                                              |
| Friday, July 29        | 4:00 PM UTC  | [Savannah Norem][norem], [Simon Prickett][simon]                                                      | [First Steps to Open Source Contribution][8]                                                     |
| Thursday, July 28      | 3:00 PM UTC  | [Simon Prickett][simon]                                                                               | Up and Running with RU203: Querying, Indexing and Full-Text Search                               |
| Wednesday, July 27     | 6:00 PM UTC  | [Steve Lorello][steve]                                                                                | [Steve Works on cli.redis.io][7]                                                                 |
| Tuesday, July 26       | 6:00 PM UTC  | [Savannah Norem][norem]                                                                               | [savannah_streams_in_snake_case - Probabilistic Data Structures][6]                              |
| Wednesday, July 20     | 6:00 PM UTC  | [Steve Lorello][steve]                                                                                | [Steve Works on cli.redis.io][4]                                                                 |
| Friday, July 15        | 6:00 PM UTC  | [Guy Royse][guy]                                                                                      | [Exploring Bun and Node Redis][3]                                                                |
| Thursday, July 14      | 3:00 PM UTC  | [Simon Prickett][simon]                                                                               | [Introduction to Redis Streams with RedisInsight, Node and Python][5]                            |
| Wednesday, July 13     | 6:00 PM UTC  | [Steve Lorello][steve]                                                                                | Steve Works on Redis OM .NET                                                                     |
| Friday, July 8         | 6:00 PM UTC  | [Guy Royse][guy]                                                                                      | Graph, Graph, and Graph                                                                          |
| Thursday, July 7       | 2:00 PM UTC  | [Simon Prickett][simon]                                                                               | Up and Running with the RU202 Redis Streams Course                                               |
| Wednesday, July 6      | 6:00 PM UTC  | [Steve Lorello][steve]                                                                                | Steve Works on Redis OM .NET                                                                     |
| Thursday, June 30      | 6:00 PM UTC  | [Savannah Norem][norem], [Guy Royse][guy]                                                             | Comparing Sets, Bloom Filters, and Cuckoo Filters                                                |
| Wednesday, June 29     | 6:00 PM UTC  | [Steve Lorello][steve]                                                                                | Steve Works on Redis OM .NET!                                                                    |
| Tuesday, June 28       | 3:00 PM UTC  | [Simon Prickett][simon]                                                                               | Up and Running with the RU102J Redis University Course                                           |
| Friday, June 24        | 6:00 PM UTC  | [Guy Royse][guy]                                                                                      | Graph, Graph, and Graph                                                                          |
| Thursday, June 23      | 6:00 PM UTC  | [Justin Castilla][justin], [Savannah Norem][norem]                                                    | [Redis OM: Python + JSON + Search][2]                                                            |
| Thursday, June 16      | 3:00 PM UTC  | [Simon Prickett][simon], [Justin Castilla][justin]                                                    | [Counting Things At Scale with Redis][1]                                                         |
| Wednesday, June 15     | 5:00 PM UTC  | [Simon Prickett][simon]                                                                               | Up and Running with the RU102JS Redis University Course                                          |
| Wednesday, June 15     | 4:00 PM UTC  | [Simon Prickett][simon]                                                                               | Up and Running with the RU102PY Redis University Course                                          |
| Friday, June 10        | 6:00 PM UTC  | [Guy Royse][guy]                                                                                      | Working on Redis OM for Node.js                                                                  |
| Friday, June 10        | 3:00 PM UTC  | [Justin Castilla][justin], [Suze Shardlow][suze]                                                      | Working with Redis Data Structures                                                               |
| Friday, June 3         | 6:00 PM UTC  | [Guy Royse][guy]                                                                                      | Tracking Aircraft with Redis + Software-Defined Radio                                            |

  </TabItem>
</Tabs>

<!-- Links to streamers -->
[bsb]: https://twitter.com/bsbodden
[guy]: https://twitter.com/guyroyse
[justin]: http://www.justincastilla.com
[norem]: https://twitter.com/sav_norem
[simon]: https://simonprickett.dev
[steve]: https://twitter.com/slorello
[suze]: https://suze.dev

<!-- Links to platforms -->
[twitch]: https://twitch.tv/redisinc
[yt]: https://www.youtube.com/redisinc
[discord]: https://discord.gg/redis
[officehrs]: https://discord.com/channels/697882427875393627/981667564570706000

<!-- Links to specific videos -->
[89]: https://www.youtube.com/watch?v=fYnrNqSgqR4
[88]: https://www.youtube.com/watch?v=IEx2WgWdhIA
[87]: https://www.youtube.com/watch?v=zWJ2mQOXlq8
[86]: https://www.youtube.com/watch?v=Qu-_wvSJrdE
[85]: https://www.youtube.com/watch?v=3KOl7IdPtFw
[84]: https://www.youtube.com/watch?v=TCTej1uihG4
[83]: https://www.youtube.com/watch?v=8YwgWZuC5kc
[82]: https://www.youtube.com/watch?v=qzFUZ7aBCEo
[81]: https://www.youtube.com/watch?v=NCvHfB7BhfQ
[80]: https://www.youtube.com/watch?v=T0UEY97ZhZY
[79]: https://www.youtube.com/watch?v=TpMNJNEI7co
[78]: https://www.youtube.com/watch?v=EyVe5OmoyI4
[77]: https://www.youtube.com/watch?v=LpdShJOZuwA
[76]: https://www.youtube.com/watch?v=0pxI00YpusU
[75]: https://www.youtube.com/watch?v=Vn9LDdyjMsQ
[74]: https://www.youtube.com/watch?v=hdN80_g5doY
[73]: https://www.youtube.com/watch?v=r7TXC7_Qn6M
[72]: https://www.youtube.com/watch?v=Uxm7G_r_Vh0
[71]: https://www.youtube.com/watch?v=r3yaVFN7Mzg
[70]: https://www.youtube.com/watch?v=EQEzqMtyEeA
[69]: https://www.youtube.com/watch?v=VKDkPWSm9lk
[68]: https://www.youtube.com/watch?v=ml-Pm_B5S9w
[67]: https://www.youtube.com/watch?v=FMoK4c_6rI0
[66]: https://www.youtube.com/watch?v=byt8jWg6M98
[65]: https://www.youtube.com/watch?v=cdeSuxdVELc
[64]: https://www.youtube.com/watch?v=ZUBqYN8x8Og
[63]: https://www.youtube.com/watch?v=XkzSHMLYN1Q
[62]: https://www.youtube.com/watch?v=spKn5FAsYZc
[61]: https://www.youtube.com/watch?v=i6Qd6PvONag
[60]: https://www.youtube.com/watch?v=Gzp9nLkqadg
[59]: https://www.youtube.com/watch?v=0Y6ICNA3nn0
[58]: https://www.youtube.com/watch?v=Ad7zHs5ViWw
[57]: https://www.youtube.com/watch?v=zSC1uUML-uM
[56]: https://www.youtube.com/watch?v=SiJfrsSJBHg
[55]: https://www.youtube.com/watch?v=xbX7tnHx7WA
[54]: https://www.youtube.com/watch?v=NJyR8FKb9aI
[53]: https://www.youtube.com/watch?v=tYhHUkuIugU
[52]: https://www.youtube.com/watch?v=vI6uyf3A2ck
[51]: https://www.youtube.com/watch?v=dhJ8NNf1l4E
[50]: https://www.youtube.com/watch?v=j0TphaKoEVg
[49]: https://www.youtube.com/watch?v=xxB0zqtvBPA
[48]: https://www.youtube.com/watch?v=8MiOm_k_YTg
[47]: https://www.youtube.com/watch?v=ypQ4bjiKeRo
[46]: https://www.youtube.com/watch?v=n2s8yTlvGrM
[45]: https://www.youtube.com/watch?v=q56gLAcfb4g
[44]: https://www.youtube.com/watch?v=K9V_TBrxAxM
[43]: https://www.youtube.com/watch?v=MuaJzyUHmx0
[42]: https://www.youtube.com/watch?v=GMpBlGhSucw
[41]: https://www.youtube.com/watch?v=SOhIRenJB5g
[40]: https://www.youtube.com/watch?v=-UpX2H6xTIQ
[39]: https://www.youtube.com/watch?v=NI0CjxDXwhA
[38]: https://www.youtube.com/watch?v=mNeUB8PrJ8k
[37]: https://www.youtube.com/watch?v=Tdhv1sbUwrk
[36]: https://www.youtube.com/watch?v=7dGT921Db-s
[35]: https://www.youtube.com/watch?v=0vw_vhouca8
[34]: https://www.youtube.com/watch?v=Q43AmJAv6Q8
[33]: https://www.youtube.com/watch?v=VK54dyImqaM
[32]: https://www.youtube.com/watch?v=c1h53k1U17A
[31]: https://www.youtube.com/watch?v=TQlsvxD6zRM
[30]: https://www.youtube.com/watch?v=dwkrP4iO8tM
[29]: https://www.youtube.com/watch?v=fpgJuAnsVzA
[28]: https://www.youtube.com/watch?v=F4mAMJWT1vg
[27]: https://www.youtube.com/watch?v=8Q3jK5CAfNQ
[26]: https://www.youtube.com/watch?v=_-YmsyWUQNo
[25]: https://www.youtube.com/watch?v=gUTqalK2h94
[24]: https://www.youtube.com/watch?v=Qo3tuD8fTNI
[23]: https://www.youtube.com/watch?v=hmmkLzU_ymA
[22]: https://www.youtube.com/watch?v=Ym4g5iti3bo
[21]: https://www.youtube.com/watch?v=_KqvqXLDaNA
[20]: https://www.youtube.com/watch?v=7yTGbTaoWnA
[19]: https://www.youtube.com/watch?v=9br25zr9jv0
[18]: https://www.youtube.com/watch?v=922nnTcThLA
[17]: https://www.youtube.com/watch?v=QDfGI6jpwqA
[16]: https://www.youtube.com/watch?v=uyjAFP73ttI
[15]: https://www.youtube.com/watch?v=cFnBfsbyhvU
[14]: https://www.youtube.com/watch?v=FfD2nmCrocI
[13]: https://www.youtube.com/watch?v=eSnmtf3zcNc
[12]: https://www.youtube.com/watch?v=w1S-ZuCJc2Y
[11]: https://www.youtube.com/watch?v=1F2nmm2jBjA
[10]: https://www.youtube.com/watch?v=_HyV2OkMUCw
[9]: https://www.youtube.com/watch?v=y5VXze8xtEA
[8]: https://www.youtube.com/watch?v=SnKeNYJ_qsQ
[7]: https://www.youtube.com/watch?v=68FDI5GlMIU
[6]: https://www.youtube.com/watch?v=_TGJSXZvLT8
[5]: https://www.youtube.com/watch?v=q2UOkQmIo9Q
[4]: https://www.youtube.com/watch?v=LV2Ax0Y8Kxk
[3]: https://www.youtube.com/watch?v=aWJ9mfmHqfw
[2]: https://www.youtube.com/watch?v=ZP2j7bmWfmU
[1]: https://www.youtube.com/watch?v=FAJXq5Qqc0Y<|MERGE_RESOLUTION|>--- conflicted
+++ resolved
@@ -24,11 +24,7 @@
 
 |        Date             |    Time      | Streamers                                                                                             | Show                                                                                                 |
 | :---------------------: | :----------: | :---------------------------------------------------------------------------------------------------- | :--------------------------------------------------------------------------------------------------- |
-<<<<<<< HEAD
-=======
-| Thursday, March 2       | 2:00 PM UTC  | [Simon Prickett][simon]                                                                               | [Simon's Redis IoT Show: Plane Spotting with Redis and Node.js Episode 4][twitch]                    |
 | Friday, March 3         | 5:00 PM UTC  | [Savannah Norem][norem]                                                                               | [savannah_streams_in_snake_case A Game! Episode 4][twitch]                                           |
->>>>>>> 222b7067
 
   </TabItem>
   <TabItem value="recurring">
