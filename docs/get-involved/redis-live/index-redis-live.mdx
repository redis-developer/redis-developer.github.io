---
id: index-redis-live
title: Redis Live
sidebar_label: Redis Live
slug: /redis-live/
custom_edit_url: null
---
import Tabs from '@theme/Tabs';
import TabItem from '@theme/TabItem';

The Redis Developer Relations Team hosts a variety of live content on [Twitch][twitch], [YouTube][yt] and [Discord][discord]. Follow us to get notified when we go live. And, you know, like and subscribe.

<Tabs
   defaultValue="upcoming"
   values ={[
    {label: 'Upcoming Events', value:  'upcoming'},
    {label: 'Recurring Events', value: 'recurring'},
    {label: 'Past Events', value: 'past'}
   ]}>

  <TabItem value="upcoming">

Check out our upcoming events:

|        Date             |    Time      | Streamers                                                                                             | Show                                                                                                 |
| :---------------------: | :----------: | :---------------------------------------------------------------------------------------------------- | :--------------------------------------------------------------------------------------------------- |
| Thursday, January 5     | 10:30 AM UTC | [Simon Prickett][simon]                                                                               | [Simon's Things on Thursdays: Introducing Redis Stack][twitch]                                       |
| Thursday, January 5     | 4:00 PM UTC  | [Suze Shardlow][Suze], [Simon Prickett][simon] and [Justin Castilla][justin]                          | [Redis University Office Hours][officehrs]                                                           |
| Friday, January 6       | 6:00 PM UTC  | [Suze Shardlow][Suze], [Simon Prickett][simon] and [Justin Castilla][justin]                          | [This Week On Discord][twitch]                                                                       |
| Thursday, January 12    | 10:30 AM UTC | [Simon Prickett][simon]                                                                               | [Simon's Things on Thursdays: New Project][twitch]                                                   |

  </TabItem>
  <TabItem value="recurring">

Sometimes we're on the road speaking at in-person events or enjoying a well-deserved vacation. But when we're not, here's our weekly streaming schedule:

<<<<<<< HEAD
|    Day    |    Time     | Streamers                                                                                             | Show                                                             |
| :-------: | :---------: | :---------------------------------------------------------------------------------------------------- | :--------------------------------------------------------------- |
| Monday    | 3:00 PM PST | [Justin Castilla][justin]                                                                             | [Do birds dream in JSON?][twitch]                                |
| Tuesday   | 2:00 PM ET  | [Savannah Norem][norem]                                                                               | [savannah_streams_in_snake_case][twitch]                         |
| Thursday  | 9:30 AM UTC | [Simon Prickett][simon]                                                                               | [Simon's Things on Thursdays][twitch]                            |
| Thursday  | 3:00 PM UTC | [Suze Shardlow][Suze], [Savannnah Norem][norem], [Simon Prickett][simon] and [Justin Castilla][justin]| [Weekly Redis University Office Hours][officehrs]                |
| Friday    | 6:00 PM UTC | [Suze Shardlow][Suze], [Savannnah Norem][norem], [Simon Prickett][simon] and [Justin Castilla][justin]| [This Week On Discord][twitch]                                   |
=======
|    Day    |    Time      | Streamers                                                                                             | Show                                                             |
| :-------: | :---------:  | :---------------------------------------------------------------------------------------------------- | :--------------------------------------------------------------- |
| Monday    | 3:00 PM PST  | [Justin Castilla][justin]                                                                             | [Do birds dream in JSON?][twitch]                                |
| Tuesday   | 2:00 PM ET   | [Savannah Norem][norem]                                                                               | [savannah_streams_in_snake_case][twitch]                         |
| Thursday  | 10:30 AM UTC | [Simon Prickett][simon]                                                                               | [Simon's Things on Thursdays][twitch]                            |
| Thursday  | 4:00 PM UTC  | [Suze Shardlow][Suze], [Savannah Norem][norem], [Simon Prickett][simon] and [Justin Castilla][justin] | [Weekly Redis University Office Hours][officehrs]                |
| Friday    | 6:00 PM UTC  | [Suze Shardlow][Suze], [Savannah Norem][norem], [Simon Prickett][simon] and [Justin Castilla][justin] | [This Week On Discord][twitch]                                   |
>>>>>>> 5f8c5bc4

  </TabItem>
  <TabItem value="past">

Past events:

|         Date           |    Time      | Streamers                                                                                             | Show                                                                                             |
| :-------------------:  | :----------: | :---------------------------------------------------------------------------------------------------- | :----------------------------------------------------------------------------------------------- |
| Friday, December 16    | 6:00 PM UTC  | [Suze Shardlow][Suze], [Savannah Norem][norem], [Simon Prickett][simon] and [Justin Castilla][justin] | [This Week On Discord][72]                                                                       |
| Thursday, December 15  | 4:00 PM UTC  | [Suze Shardlow][Suze] and [Simon Prickett][simon]                                                     | [Redis University Office Hours][officehrs]                                                       |
| Thursday, December 15  | 10:30 AM UTC | [Simon Prickett][simon]                                                                               | [Simon's Things on Thursdays: Node-RED Episode 2][71]                                            |
| Monday, December 12    | 3:00 PM PST  | [Justin Castilla][justin]                                                                             | [Do birds dream in JSON?][70]                                                                    |
| Friday, December 9     | 12:30 PM PST | [Savannah Norem][norem], [Justin Castilla][justin]                                                    | [RU204: Live Day 5][69]                                                                          |
| Friday, December 9     | 6:00 PM UTC  | [Suze Shardlow][Suze], [Savannah Norem][norem], [Simon Prickett][simon] and [Justin Castilla][justin] | [This Week On Discord][68]                                                                       |
| Thursday, December 8   | 12:30 PM PST | [Savannah Norem][norem], [Justin Castilla][justin]                                                    | [RU204: Live Day 4][67]                                                                          |
| Thursday, December 8   | 4:00 PM UTC  | [Suze Shardlow][Suze] and [Simon Prickett][simon]                                                     | [Redis University Office Hours][officehrs]                                                       |
| Thursday, December 8   | 10:30 AM UTC | [Simon Prickett][simon]                                                                               | [Simon's Things on Thursdays: Node-RED Episode 1][66]                                            |
| Wednesday, December 7  | 12:30 PM PST | [Savannah Norem][norem], [Justin Castilla][justin]                                                    | [RU204: Live Day 3][65]                                                                          |
| Tuesday, December 6    | 12:30 PM PST | [Savannah Norem][norem], [Justin Castilla][justin]                                                    | [RU204: Live Day 2][64]                                                                          |
| Monday, December 5     | 3:00 PM PST  | [Justin Castilla][justin]                                                                             | [Do birds dream in JSON?][63]                                                                    |
| Monday, December 5     | 12:30 PM PST | [Savannah Norem][norem], [Justin Castilla][justin]                                                    | [RU204: Live Day 1][62]                                                                          |
| Friday, December 2     | 6:00 PM UTC  | [Suze Shardlow][Suze], [Savannah Norem][norem], [Simon Prickett][simon] and [Justin Castilla][justin] | [This Week On Discord][61]                                                                       |
| Thursday, December 1   | 4:00 PM UTC  | [Suze Shardlow][Suze], [Simon Prickett][simon] and [Justin Castilla][justin]                          | [Redis University Office Hours][officehrs]                                                       |
| Thursday, December 1   | 10:30 AM UTC | [Simon Prickett][simon]                                                                               | [Simon's Things on Thursdays: Wifi Setup with Raspberry Pi Pico W][60]                           |
| Friday, November 25    | 6:00 PM UTC  | [Suze Shardlow][Suze] and [Simon Prickett][simon]                                                     | [This Week On Discord][59]                                                                       |
| Thursday, November 24  | 4:00 PM UTC  | [Suze Shardlow][Suze] and [Simon Prickett][simon]                                                     | [Redis University Office Hours][officehrs]                                                       |
| Thursday, November 24  | 10:30 AM UTC | [Simon Prickett][simon]                                                                               | [Simon's Things on Thursdays: Synchronized Counting with Keyspace Notifications - Episode 2][58] |
| Tuesday, November 22   | 6:00 PM UTC  | [Savannah Norem][norem] .                                                                             | [savannah_streams_in_snake_case][57]                                                             |
| Monday, November 21    | 3:00 PM PST  | [Justin Castilla][justin]                                                                             | [Do birds dream in JSON? - Episode 3][56]                                                        |
| Friday, November 18    | 6:00 PM UTC  | [Savannah Norem][norem], [Simon Prickett][simon] and [Justin Castilla][justin]                        | [This Week On Discord][55]                                                                       |
| Thursday, November 17  | 4:00 PM UTC  | [Justin Castilla][justin]                                                                             | [Redis University Office Hours][officehrs]                                                       |
| Thursday, November 17  | 10:30 AM UTC | [Simon Prickett][simon]                                                                               | [Simon's Things on Thursdays: Synchronized Counting with Keyspace Notifications - Episode 1][54] |
| Monday, November 14    | 3:00 PM PST  | [Justin Castilla][justin]                                                                             | [Do birds dream in JSON? - Episode 2][53]                                                        |
| Thursday, November 10  | 6:00 PM UTC  | [Savannah Norem][norem] and [Justin Castilla][justin]                                                 | [This Week On Discord][52]                                                                       |
| Thursday, November 10  | 4:00 PM UTC  | [Savannah Norem][norem] and [Justin Castilla][justin]                                                 | [Redis University Office Hours][officehrs]                                                       |
| Friday, November 4     | 5:00 PM UTC  | [Suze Shardlow][Suze], [Savannah Norem][norem], [Simon Prickett][simon] and [Justin Castilla][justin] | [This Week On Discord][51]                                                                       |
| Thursday, November 3   | 3:00 PM UTC  | [Suze Shardlow][Suze], [Savannah Norem][norem], [Simon Prickett][simon] and [Justin Castilla][justin] | [Redis University Office Hours][officehrs]                                                       |
| Thursday, November 3   | 9:30 AM UTC  | [Simon Prickett][simon]                                                                               | [Simon's Things on Thursdays - Cheerlights with MQTT and Redis Streams][50]                      |
| Monday, October 31     | 10:00 PM UTC | [Justin Castilla][justin]                                                                             | [Do birds dream in JSON? - Episode 1][49]                                                        |
| Friday, October 28     | 5:00 PM UTC  | [Suze Shardlow][Suze], [Simon Prickett][simon] and [Justin Castilla][justin]                          | [This Week On Discord][48]                                                                       |
| Thursday, October 27   | 3:00 PM UTC  | [Suze Shardlow][Suze] and [Simon Prickett][simon]                                                     | [Weekly Redis University Office Hours][officehrs]                                                |
| Thursday, October 27   | 9:30 AM UTC  | [Simon Prickett][simon]                                                                               | [Simon's Things on Thursdays - Raspberry Pi Pico W - Episode 5][47]                              |
| Wednesday, October 26  | 6:00 PM UTC  | [Steve Lorello][steve]                                                                                | [Coding with Steve: Redis OM .NET - Episode 10][46]                                              |
| Tuesday, October 25    | 6:00 PM UTC  | [Savannah Norem][norem]                                                                               | [savannah_streams_in_snake_case][45]                                                             |
| Friday, October 21     | 5:00 PM UTC  | [Suze Shardlow][Suze], [Simon Prickett][simon] and [Justin Castilla][justin]                          | [This Week On Discord][44]                                                                       |
| Thursday, October 20   | 3:00 PM UTC  | [Suze Shardlow][Suze] and [Simon Prickett][simon]                                                     | [Weekly Redis University Office Hours][officehrs]                                                |
| Thursday, October 20   | 9:30 AM UTC  | [Simon Prickett][Simon]                                                                               | [Simon's Things on Thursdays - Raspberry Pi Pico W - Episode 4][43]                              |
| Wednesday, October 19  | 6:00 PM UTC  | [Steve Lorello][steve]                                                                                | [Coding with Steve: Redis OM .NET - Episode 9][42]                                               |
| Tuesday, October 18    | 6:00 PM UTC  | [Savannah Norem][norem]                                                                               | [savannah_streams_in_snake_case][41]                                                             |
| Friday, October 14     | 5:00 PM UTC  | [Suze Shardlow][Suze], [Savannah Norem][norem], [Simon Prickett][simon] and [Justin Castilla][justin] | [This Week On Discord][40]                                                                       |
| Thursday, October 13   | 3:00 PM UTC  | [Savannah Norem][norem] and [Justin Castilla][justin]                                                 | [Weekly Redis University Office Hours][officehrs]                                                |
| Wednesday, October 12  | 6:00 PM UTC  | [Steve Lorello][steve]                                                                                | [Coding with Steve: Redis OM .NET - Episode 8][39]                                               |
| Friday, October 7      | 6:00 PM UTC  | [Guy Royse][guy]                                                                                      | [Building Redis MUD - Web, Whimsy, and Redis Stack: Episode 5][38]                               |
| Friday, October 7      | 5:00 PM UTC  | [Justin Castilla][justin], [Suze Shardlow][suze] and [Simon Prickett][simon]                          | [This Week on Discord][37]                                                                       |
| Thursday, October 6    | 3:00 PM UTC  | [Suze Shardlow][Suze] and [Simon Prickett][simon]                                                     | [Weekly Redis University Office Hours][officehrs]                                                |
| Thursday, October 6    | 9:30 AM UTC  | [Simon Prickett][simon]                                                                               | [Simon's Things on Thursdays - Raspberry Pi Pico W - Episode 3][35]                              |   
| Tuesday, October 4     | 6:00 PM UTC  | [Savannah Norem][norem]                                                                               | [savannah_streams_in_snake_case - Stream a Little Stream - Episode 5][34]                        |
| Friday, September 30   | 5:00 PM UTC  | [Savannah Norem][norem] and [Justin Castilla][justin]                                                 | [This Week On Discord][33]                                                                       |
| Thursday, September 29 | 3:00 PM UTC  | [Savannah Norem][norem] and [Justin Castilla][justin]                                                 | [Weekly Redis University Office Hours][officehrs]                                                |
| Friday, September 23   | 6:00 PM UTC  | [Guy Royse][guy]                                                                                      | [Building Redis MUD - Web, Whimsy, and Redis Stack: Episode 4][36]                               |
| Friday, September 23   | 5:00 PM UTC  | [Suze Shardlow][Suze], [Savannah Norem][norem], [Simon Prickett][simon] and [Justin Castilla][justin] | [This Week On Discord][32]                                                                       |
| Thursday, September 22 | 3:00 PM UTC  | [Suze Shardlow][Suze], [Savannah Norem][norem], [Simon Prickett][simon] and [Justin Castilla][justin] | [Weekly Redis University Office Hours][officehrs]                                                |
| Thursday, September 22 | 9:30 AM UTC  | [Simon Prickett][simon]                                                                               | [Simon's Things on Thursdays - Raspberry Pi Pico W - Episode 2][31]                              |
| Tuesday, September 20  | 6:00 PM UTC  | [Savannah Norem][norem]                                                                               | [savannah_streams_in_snake_case - Stream a Little Stream - Episode 4][30]                        |
| Friday, September 16   | 5:00 PM UTC  | [Savannah Norem][norem] and [Justin Castilla][justin]                                                 | [This Week On Discord][29]                                                                       |
| Thursday, September 15 | 3:00 PM UTC  | [Savannah Norem][norem] and [Justin Castilla][justin]                                                 | [Weekly Redis University Office Hours][officehrs]                                                |
| Friday, September 9    | 5:00 PM UTC  | [Suze Shardlow][Suze], [Savannah Norem][norem], [Simon Prickett][simon] and [Justin Castilla][justin] | [This Week On Discord][28]                                                                       |
| Thursday, September 8  | 3:00 PM UTC  | [Suze Shardlow][Suze], [Savannah Norem][norem], [Simon Prickett][simon] and [Justin Castilla][justin] | [Weekly Redis University Office Hours][officehrs]                                                |
| Thursday, September 8  | 9:30 AM UTC  | [Simon Prickett][simon]                                                                               | [Simon's Things on Thursdays - Raspberry Pi Pico W - Episode 1][27]                              |
| Wednesday, September 7 | 6:00 PM UTC  | [Steve Lorello][steve]                                                                                | [Coding with Steve: Redis OM .NET - Episode 7][26]                                               |
| Tuesday, September 6   | 6:00 PM UTC  | [Savannah Norem][norem]                                                                               | [savannah_streams_in_snake_case: Stream a Little Stream - Episode 3][25]                         |
| Friday, September 2    | 6:00 PM UTC  | [Guy Royse][guy]                                                                                      | [Building Redis MUD - Web, Whimsy, and Redis Stack: Episode 3][24]                               |
| Friday, September 2    | 5:00 PM UTC  | [Suze Shardlow][Suze], [Savannah Norem][norem] and [Simon Prickett][simon]                            | [This Week On Discord][23]                                                                       |
| Thursday, September 1  | 9:30 AM UTC  | [Simon Prickett][simon]                                                                               | [Simon's Things on Thursdays - Hardware Bloom Filter][22]                                        |
| Wednesday, August 31   | 6:00 PM UTC  | [Steve Lorello][steve]                                                                                | [Coding with Steve: Redis OM .NET - Episode 6][21]                                               |
| Tuesday, August 30     | 6:00 PM UTC  | [Savannah Norem][norem]                                                                               | [savannah_streams_in_snake_case: Stream a Little Stream - Episode 2][20]                         |
| Friday, August 26      | 6:00 PM UTC  | [Guy Royse][guy]                                                                                      | [Building Redis MUD - Web, Whimsy, and Redis Stack: Episode 2][19]                               |
| Wednesday, August 24   | 6:00 PM UTC  | [Steve Lorello][steve]                                                                                | [Coding with Steve: Redis OM .NET - Episode 5][18]                                               |
| Tuesday, August 23     | 6:00 PM UTC  | [Savannah Norem][norem]                                                                               | [savannah_streams_in_snake_case: Stream a Little Stream - Episode 1][17]                         |
| Thursday, August 18    | 9:30 AM UTC  | [Simon Prickett][simon]                                                                               | [Simon's Things on Thursdays][16]                                                                |
| Tuesday, August 16     | 6:00 PM UTC  | [Savannah Norem][norem]                                                                               | [savannah_streams_in_snake_case][15]                                                             |
| Friday, August 12      | 6:00 PM UTC  | [Guy Royse][guy]                                                                                      | [Building Redis MUD - Web, Whimsy, and Redis Stack: Episode 1][14]                               |
| Wednesday, August 10   | 6:00 PM UTC  | [Steve Lorello][steve]                                                                                | [Coding with Steve][13]                                                                          |
| Tuesday, August 9      | 6:00 PM UTC  | [Savannah Norem][norem]                                                                               | [savannah_streams_in_snake_case][12]                                                             |
| Friday, August 5       | 9:30 AM UTC  | [Simon Prickett][simon]                                                                               | [IoT with Redis: Introduction][11]                                                               |
| Wednesday, August 3    | 6:00 PM UTC  | [Steve Lorello][steve]                                                                                | [Steve Works on Redis OM .NET][10]                                                               |
| Tuesday, August 2      | 6:00 PM UTC  | [Savannah Norem][norem]                                                                               | [savannah_streams_in_snake_case][9]                                                              |
| Friday, July 29        | 4:00 PM UTC  | [Savannah Norem][norem], [Simon Prickett][simon]                                                      | [First Steps to Open Source Contribution][8]                                                     |
| Thursday, July 28      | 3:00 PM UTC  | [Simon Prickett][simon]                                                                               | Up and Running with RU203: Querying, Indexing and Full-Text Search                               |
| Wednesday, July 27     | 6:00 PM UTC  | [Steve Lorello][steve]                                                                                | [Steve Works on cli.redis.io][7]                                                                 |
| Tuesday, July 26       | 6:00 PM UTC  | [Savannah Norem][norem]                                                                               | [savannah_streams_in_snake_case - Probabilistic Data Structures][6]                              |
| Wednesday, July 20     | 6:00 PM UTC  | [Steve Lorello][steve]                                                                                | [Steve Works on cli.redis.io][4]                                                                 |
| Friday, July 15        | 6:00 PM UTC  | [Guy Royse][guy]                                                                                      | [Exploring Bun and Node Redis][3]                                                                |
| Thursday, July 14      | 3:00 PM UTC  | [Simon Prickett][simon]                                                                               | [Introduction to Redis Streams with RedisInsight, Node and Python][5]                            |
| Wednesday, July 13     | 6:00 PM UTC  | [Steve Lorello][steve]                                                                                | Steve Works on Redis OM .NET                                                                     |
| Friday, July 8         | 6:00 PM UTC  | [Guy Royse][guy]                                                                                      | Graph, Graph, and Graph                                                                          |
| Thursday, July 7       | 2:00 PM UTC  | [Simon Prickett][simon]                                                                               | Up and Running with the RU202 Redis Streams Course                                               |
| Wednesday, July 6      | 6:00 PM UTC  | [Steve Lorello][steve]                                                                                | Steve Works on Redis OM .NET                                                                     |
| Thursday, June 30      | 6:00 PM UTC  | [Savannah Norem][norem], [Guy Royse][guy]                                                             | Comparing Sets, Bloom Filters, and Cuckoo Filters                                                |
| Wednesday, June 29     | 6:00 PM UTC  | [Steve Lorello][steve]                                                                                | Steve Works on Redis OM .NET!                                                                    |
| Tuesday, June 28       | 3:00 PM UTC  | [Simon Prickett][simon]                                                                               | Up and Running with the RU102J Redis University Course                                           |
| Friday, June 24        | 6:00 PM UTC  | [Guy Royse][guy]                                                                                      | Graph, Graph, and Graph                                                                          |
| Thursday, June 23      | 6:00 PM UTC  | [Justin Castilla][justin], [Savannah Norem][norem]                                                    | [Redis OM: Python + JSON + Search][2]                                                            |
| Thursday, June 16      | 3:00 PM UTC  | [Simon Prickett][simon], [Justin Castilla][justin]                                                    | [Counting Things At Scale with Redis][1]                                                         |
| Wednesday, June 15     | 5:00 PM UTC  | [Simon Prickett][simon]                                                                               | Up and Running with the RU102JS Redis University Course                                          |
| Wednesday, June 15     | 4:00 PM UTC  | [Simon Prickett][simon]                                                                               | Up and Running with the RU102PY Redis University Course                                          |
| Friday, June 10        | 6:00 PM UTC  | [Guy Royse][guy]                                                                                      | Working on Redis OM for Node.js                                                                  |
| Friday, June 10        | 3:00 PM UTC  | [Justin Castilla][justin], [Suze Shardlow][suze]                                                      | Working with Redis Data Structures                                                               |
| Friday, June 3         | 6:00 PM UTC  | [Guy Royse][guy]                                                                                      | Tracking Aircraft with Redis + Software-Defined Radio                                            |

  </TabItem>
</Tabs>

<!-- Links to streamers -->
[bsb]: https://twitter.com/bsbodden
[guy]: https://twitter.com/guyroyse
[justin]: https://twitter.com/JustCastilla
[norem]: https://twitter.com/sav_norem
[simon]: https://simonprickett.dev
[steve]: https://twitter.com/slorello
[suze]: https://suze.dev

<!-- Links to platforms -->
[twitch]: https://twitch.tv/redisinc
[yt]: https://www.youtube.com/redisinc
[discord]: https://discord.gg/redis
[officehrs]: https://discord.com/channels/697882427875393627/981667564570706000

<!-- Links to specific videos -->
[72]: https://www.youtube.com/watch?v=Uxm7G_r_Vh0
[71]: https://www.youtube.com/watch?v=r3yaVFN7Mzg
[70]: https://www.youtube.com/watch?v=EQEzqMtyEeA
[69]: https://www.youtube.com/watch?v=VKDkPWSm9lk
[68]: https://www.youtube.com/watch?v=ml-Pm_B5S9w
[67]: https://www.youtube.com/watch?v=FMoK4c_6rI0
[66]: https://www.youtube.com/watch?v=byt8jWg6M98
[65]: https://www.youtube.com/watch?v=cdeSuxdVELc
[64]: https://www.youtube.com/watch?v=ZUBqYN8x8Og
[63]: https://www.youtube.com/watch?v=XkzSHMLYN1Q
[62]: https://www.youtube.com/watch?v=spKn5FAsYZc
[61]: https://www.youtube.com/watch?v=i6Qd6PvONag
[60]: https://www.youtube.com/watch?v=Gzp9nLkqadg
[59]: https://www.youtube.com/watch?v=0Y6ICNA3nn0
[58]: https://www.youtube.com/watch?v=Ad7zHs5ViWw
[57]: https://www.youtube.com/watch?v=zSC1uUML-uM
[56]: https://www.youtube.com/watch?v=SiJfrsSJBHg
[55]: https://www.youtube.com/watch?v=xbX7tnHx7WA
[54]: https://www.youtube.com/watch?v=NJyR8FKb9aI
[53]: https://www.youtube.com/watch?v=tYhHUkuIugU
[52]: https://www.youtube.com/watch?v=vI6uyf3A2ck
[51]: https://www.youtube.com/watch?v=dhJ8NNf1l4E
[50]: https://www.youtube.com/watch?v=j0TphaKoEVg
[49]: https://www.youtube.com/watch?v=xxB0zqtvBPA
[48]: https://www.youtube.com/watch?v=8MiOm_k_YTg
[47]: https://www.youtube.com/watch?v=ypQ4bjiKeRo
[46]: https://www.youtube.com/watch?v=n2s8yTlvGrM
[45]: https://www.youtube.com/watch?v=q56gLAcfb4g
[44]: https://www.youtube.com/watch?v=K9V_TBrxAxM
[43]: https://www.youtube.com/watch?v=MuaJzyUHmx0
[42]: https://www.youtube.com/watch?v=GMpBlGhSucw
[41]: https://www.youtube.com/watch?v=SOhIRenJB5g
[40]: https://www.youtube.com/watch?v=-UpX2H6xTIQ
[39]: https://www.youtube.com/watch?v=NI0CjxDXwhA
[38]: https://www.youtube.com/watch?v=mNeUB8PrJ8k
[37]: https://www.youtube.com/watch?v=Tdhv1sbUwrk
[36]: https://www.youtube.com/watch?v=7dGT921Db-s
[35]: https://www.youtube.com/watch?v=0vw_vhouca8
[34]: https://www.youtube.com/watch?v=Q43AmJAv6Q8
[33]: https://www.youtube.com/watch?v=VK54dyImqaM
[32]: https://www.youtube.com/watch?v=c1h53k1U17A
[31]: https://www.youtube.com/watch?v=TQlsvxD6zRM
[30]: https://www.youtube.com/watch?v=dwkrP4iO8tM
[29]: https://www.youtube.com/watch?v=fpgJuAnsVzA
[28]: https://www.youtube.com/watch?v=F4mAMJWT1vg
[27]: https://www.youtube.com/watch?v=8Q3jK5CAfNQ
[26]: https://www.youtube.com/watch?v=_-YmsyWUQNo
[25]: https://www.youtube.com/watch?v=gUTqalK2h94
[24]: https://www.youtube.com/watch?v=Qo3tuD8fTNI
[23]: https://www.youtube.com/watch?v=hmmkLzU_ymA
[22]: https://www.youtube.com/watch?v=Ym4g5iti3bo
[21]: https://www.youtube.com/watch?v=_KqvqXLDaNA
[20]: https://www.youtube.com/watch?v=7yTGbTaoWnA
[19]: https://www.youtube.com/watch?v=9br25zr9jv0
[18]: https://www.youtube.com/watch?v=922nnTcThLA
[17]: https://www.youtube.com/watch?v=QDfGI6jpwqA
[16]: https://www.youtube.com/watch?v=uyjAFP73ttI
[15]: https://www.youtube.com/watch?v=cFnBfsbyhvU
[14]: https://www.youtube.com/watch?v=FfD2nmCrocI
[13]: https://www.youtube.com/watch?v=eSnmtf3zcNc
[12]: https://www.youtube.com/watch?v=w1S-ZuCJc2Y
[11]: https://www.youtube.com/watch?v=1F2nmm2jBjA
[10]: https://www.youtube.com/watch?v=_HyV2OkMUCw
[9]: https://www.youtube.com/watch?v=y5VXze8xtEA
[8]: https://www.youtube.com/watch?v=SnKeNYJ_qsQ
[7]: https://www.youtube.com/watch?v=68FDI5GlMIU
[6]: https://www.youtube.com/watch?v=_TGJSXZvLT8
[5]: https://www.youtube.com/watch?v=q2UOkQmIo9Q
[4]: https://www.youtube.com/watch?v=LV2Ax0Y8Kxk
[3]: https://www.youtube.com/watch?v=aWJ9mfmHqfw
[2]: https://www.youtube.com/watch?v=ZP2j7bmWfmU
[1]: https://www.youtube.com/watch?v=FAJXq5Qqc0Y<|MERGE_RESOLUTION|>--- conflicted
+++ resolved
@@ -34,23 +34,13 @@
 
 Sometimes we're on the road speaking at in-person events or enjoying a well-deserved vacation. But when we're not, here's our weekly streaming schedule:
 
-<<<<<<< HEAD
 |    Day    |    Time     | Streamers                                                                                             | Show                                                             |
 | :-------: | :---------: | :---------------------------------------------------------------------------------------------------- | :--------------------------------------------------------------- |
-| Monday    | 3:00 PM PST | [Justin Castilla][justin]                                                                             | [Do birds dream in JSON?][twitch]                                |
-| Tuesday   | 2:00 PM ET  | [Savannah Norem][norem]                                                                               | [savannah_streams_in_snake_case][twitch]                         |
-| Thursday  | 9:30 AM UTC | [Simon Prickett][simon]                                                                               | [Simon's Things on Thursdays][twitch]                            |
-| Thursday  | 3:00 PM UTC | [Suze Shardlow][Suze], [Savannnah Norem][norem], [Simon Prickett][simon] and [Justin Castilla][justin]| [Weekly Redis University Office Hours][officehrs]                |
-| Friday    | 6:00 PM UTC | [Suze Shardlow][Suze], [Savannnah Norem][norem], [Simon Prickett][simon] and [Justin Castilla][justin]| [This Week On Discord][twitch]                                   |
-=======
-|    Day    |    Time      | Streamers                                                                                             | Show                                                             |
-| :-------: | :---------:  | :---------------------------------------------------------------------------------------------------- | :--------------------------------------------------------------- |
 | Monday    | 3:00 PM PST  | [Justin Castilla][justin]                                                                             | [Do birds dream in JSON?][twitch]                                |
 | Tuesday   | 2:00 PM ET   | [Savannah Norem][norem]                                                                               | [savannah_streams_in_snake_case][twitch]                         |
 | Thursday  | 10:30 AM UTC | [Simon Prickett][simon]                                                                               | [Simon's Things on Thursdays][twitch]                            |
-| Thursday  | 4:00 PM UTC  | [Suze Shardlow][Suze], [Savannah Norem][norem], [Simon Prickett][simon] and [Justin Castilla][justin] | [Weekly Redis University Office Hours][officehrs]                |
-| Friday    | 6:00 PM UTC  | [Suze Shardlow][Suze], [Savannah Norem][norem], [Simon Prickett][simon] and [Justin Castilla][justin] | [This Week On Discord][twitch]                                   |
->>>>>>> 5f8c5bc4
+| Thursday  | 4:00 PM UTC  | [Suze Shardlow][Suze], [Savannnah Norem][norem], [Simon Prickett][simon] and [Justin Castilla][justin]| [Weekly Redis University Office Hours][officehrs]                |
+| Friday    | 6:00 PM UTC  | [Suze Shardlow][Suze], [Savannnah Norem][norem], [Simon Prickett][simon] and [Justin Castilla][justin]| [This Week On Discord][twitch]                                   |
 
   </TabItem>
   <TabItem value="past">
