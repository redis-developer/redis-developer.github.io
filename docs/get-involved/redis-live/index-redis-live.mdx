--- conflicted
+++ resolved
@@ -12,24 +12,6 @@
 
 Check out these upcoming streams:
 
-<<<<<<< HEAD
-|        Date        |    Time     | Streamers                                        | Show                                                    |
-| :----------------: | :---------: | :----------------------------------------------- | :------------------------------------------------------ |
-|   Friday, June 3   | 6:00 PM UTC | [Guy Royse][guy]                                 | Tracking Aircraft with Redis + Software-Defined Radio   |
-|  Friday, June 10   | 3:00 PM UTC | [Justin Castilla][justin], [Suze Shardlow][suze] | Working with Redis Data Structures                      |
-|  Friday, June 10   | 6:00 PM UTC | [Guy Royse][guy]                                 | Working on Redis OM for Node.js                         |
-| Wednesday, June 15 | 4:00 PM UTC | [Simon Prickett][simon]                          | Up and Running with the RU102PY Redis University Course |
-| Wednesday, June 15 | 5:00 PM UTC | [Simon Prickett][simon]                          | Up and Running with the RU102JS Redis University Course |
-| Thursday, June 16  | 3:00 PM UTC | [Simon Prickett][simon], [Suze Shardlow][suze]   | Counting Things At Scale with Redis                     |
-|  Friday, June 17   | 6:00 PM UTC | [Guy Royse][guy]                                 | Graph, Graph, and Graph: Attorneys at Law               |
-| Wednesday, June 29 | 6:00 PM UTC | [Steve Lorello][steve]                           | Real-Time Stock Analytics with Redis Stack and .NET     |
-|  Friday, June 30   | 6:00 PM UTC | [Guy Royse][guy]                                 | Graph, Graph, and Graph: Attorneys at Law               |
-| Wednesday, July 6  | 6:00 PM UTC | [Steve Lorello][steve]                           | Real-Time Stock Analytics with Redis Stack and .NET     |
-|   Friday, July 8   | 6:00 PM UTC | [Brian Sam-Bodden][brian], [Guy Royse][guy]      | Extending Redis with Rust                               |
-| Wednesday, July 13 | 6:00 PM UTC | [Steve Lorello][steve]                           | Real-Time Stock Analytics with Redis Stack and .NET     |
-|  Friday, July 15   | 6:00 PM UTC | [Brian Sam-Bodden][brian], [Guy Royse][guy]      | Extending Redis with Rust                               |
-|  Friday, July 22   | 6:00 PM UTC | [Brian Sam-Bodden][brian], [Guy Royse][guy]      | Extending Redis with Rust                               |
-=======
 | Date               | Time         | Streamers                                        | Show                                                   |
 |:------------------:|:------------:|:-------------------------------------------------|:-------------------------------------------------------|
 | Friday, June 3     | 6:00 PM UTC  | [Guy Royse][guy]                                 | Tracking Aircraft with Redis + Software-Defined Radio  |
@@ -46,7 +28,6 @@
 | Friday, July 15    | 6:00 PM UTC  | [Brian Sam-Bodden][brian], [Guy Royse][guy]      | Extending Redis with Rust                              |
 | Friday, July 22    | 6:00 PM UTC  | [Brian Sam-Bodden][brian], [Guy Royse][guy]      | Extending Redis with Rust                              |
 
->>>>>>> c2d417c8
 
 ### Recurring Streams
 
