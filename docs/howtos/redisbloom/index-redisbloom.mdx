---
id: index-redisbloom
title: Probabilistic data structures using Redis Stack
sidebar_label: Probabilistic data structures using Redis Stack
slug: /howtos/redisbloom
authors: [ajeet]
---

RedisBloom extends Redis core to support additional probabilistic data structures. It allows for solving computer science problems in a constant memory space with extremely fast processing and a low error rate. It supports scalable Bloom and Cuckoo filters to determine (with a specified degree of certainty) whether an item is present or absent from a collection.

The RedisBloom module provides four data types:

- Bloom filter: A probabilistic data structure that can test for presence. A Bloom filter is a data structure designed to tell you, rapidly and memory-efficiently, whether an element is present in a set. Bloom filters typically exhibit better performance and scalability when inserting items (so if you're often adding items to your dataset then Bloom may be ideal).
- Cuckoo filter: An alternative to Bloom filters, Cuckoo filters comes with additional support for deletion of elements from a set. These filters are quicker on check operations.
- Count-min sketch: A count-min sketch is generally used to determine the frequency of events in a stream. You can query the count-min sketch to get an estimate of the frequency of any given event.
- Top-K: The Top-K probabilistic data structure in RedisBloom is a deterministic algorithm that approximates frequencies for the top k items. With Top-K, you’ll be notified in real time whenever elements enter into or are expelled from your Top-K list. If an element add-command enters the list, the dropped element will be returned.

In this tutorial, you will see how Redis Stack provides Redis with support for low latency and compact probabilistic data structures.

### Step 1. Create a free Cloud account

Create your free <a href="https://redis.com/try-free/" target="_blank" rel="noopener">Redis Enterprise Cloud account</a>. Once you click on “Get Started”, you will receive an email with a link to activate your account and complete your signup process.

:::info TIP
For a limited time, use **TIGER200** to get **$200** credits on Redis Enterprise Cloud and try all the advanced capabilities!

:tada: [Click here to sign up](https://redis.com/try-free)

:::

### Step 2. Create Your database

Choose your preferred cloud vendor. Select the region and then click "Let's start free" to create your free database automatically.

:::info TIP
If you want to create a custom database with your preferred name and type of redis,
click "Create a custom database" option shown in the image.
:::

![create database ](images/select_cloud_vendor.png)

### Step 3. Verify the database details

You will be provided with Public endpoint URL and "Redis Stack" as the type of database with the list of modules that comes by default.

![verify database](images/details_database.png)

### Step 4. Using RedisInsight

RedisInsight is a visual tool that lets you do both GUI- and CLI-based interactions with your Redis database, and so much more when developing your Redis based application. It is a fully-featured pure Desktop GUI client that provides capabilities to design, develop and optimize your Redis application. It works with any cloud provider as long as you run it on a host with network access to your cloud-based Redis server. It makes it easy to discover cloud databases and configure connection details with a single click. It allows you to automatically add Redis Enterprise Software and Redis Enterprise Cloud databases.

[Follow this link](/explore/redisinsightv2/getting-started) to install RedisInsight v2 on your local system.
Assuming that you already have RedisInsight v2 installed on your MacOS, you can browse through the Applications and click "RedisInsight-v2" to bring up the Redis Desktop GUI tool.

### Step 5. Add Redis database

![access redisinsight](images/add_database.png)

### Step 6. Enter Redis Enterprise Cloud details

Add the Redis Enterprise cloud database endpoint, port and password.

![access redisinsight](images/database_creds.png)

### Step 7. Verify the database under RedisInsight dashboard

![database details](images/database_details.png)

### Step 8. Getting Started with RedisBloom

In the next steps you will use some basic RedisBloom commands. You can run them from the Redis command-line interface (redis-cli) or use the CLI available in RedisInsight. (See part 2 of this tutorial to learn more about using the RedisInsight CLI) To interact with RedisBloom, you use the `BF.ADD` and `BF.EXISTS` commands.

Let’s go ahead and test drive some RedisBloom-specific operations. We will create a basic dataset based on unique visitors’ IP addresses, and you will see how to:

- Create a Bloom filter
- Determine whether or not an item exists in the Bloom filter
- Add one or more items to the Bloom filter
- Determine whether or not a unique visitor’s IP address exists

Let’s walk through the process step-by-step:

#### Create a Bloom filter

Use the BF.ADD command to add a unique visitor IP address to the Bloom filter as shown here:

```
>> BF.ADD unique_visitors 10.94.214.120
(integer) 1
(1.75s)
```

#### Determine whether or not an item exists

Use the BF.EXISTS command to determine whether or not an item may exist in the Bloom filter:

```
>> BF.EXISTS unique_visitors 10.94.214.120
(integer) 1
```

```
>> BF.EXISTS unique_visitors 10.94.214.121
(integer) 0
(1.46s)
```

In the above example, the first command shows the result as “1”, indicating that the item may exist, whereas the second command displays "0", indicating that the item certainly may not exist.

#### Add one or more items to the Bloom filter

Use the BF.MADD command to add one or more items to the Bloom filter, creating the filter if it does not yet exist. This command operates identically to BF.ADD, except it allows multiple inputs and returns multiple values:

```
>> BF.MADD unique_visitors 10.94.214.100 10.94.214.200 10.94.214.210 10.94.214.212
1) (integer) 1
2) (integer) 1
3) (integer) 1
4) (integer) 1
```

As shown above, the BF.MADD allows you to add one or more visitors’ IP addresses to the Bloom filter.

#### Determine whether or not a unique visitor’s IP address exists

Use BF.MEXISTS to determine if one or more items may exist in the filter or not:

```
>> BF.MEXISTS unique_visitors 10.94.214.200 10.94.214.212
1) (integer) 1
2) (integer) 1
```

```
 >> BF.MEXISTS unique_visitors 10.94.214.200 10.94.214.213
1) (integer) 1
2) (integer) 0
```

In the above example, the first command shows the result as “1” for both the visitors’ IP addresses, indicating that these items do exist. The second command displays "0" for one of the visitor’s IP addresses, indicating that the item certainly does not exist.

<<<<<<< HEAD
### Next Step
=======

### Next Steps
>>>>>>> c2d417c8

- Learn more about RedisBloom in the [Quick Start](https://oss.redis.com/redisbloom/Quick_Start/) tutorial.
- [How to build a Fraud Detection System using RedisGears and RedisBloom](https://developer.redis.com/howtos/frauddetection/)
- [How to Use Redis for Content Filtering](https://redis.com/blog/use-redis-content-filtering/)
- [Benefits of RedisBloom](https://redis.com/modules/redis-bloom/)<|MERGE_RESOLUTION|>--- conflicted
+++ resolved
@@ -138,12 +138,8 @@
 
 In the above example, the first command shows the result as “1” for both the visitors’ IP addresses, indicating that these items do exist. The second command displays "0" for one of the visitor’s IP addresses, indicating that the item certainly does not exist.
 
-<<<<<<< HEAD
-### Next Step
-=======
 
 ### Next Steps
->>>>>>> c2d417c8
 
 - Learn more about RedisBloom in the [Quick Start](https://oss.redis.com/redisbloom/Quick_Start/) tutorial.
 - [How to build a Fraud Detection System using RedisGears and RedisBloom](https://developer.redis.com/howtos/frauddetection/)
