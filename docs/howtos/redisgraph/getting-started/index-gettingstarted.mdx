---
id: index-gettingstarted
title: Graph database using Redis Stack
sidebar_label: Getting Started with RedisGraph
slug: /howtos/redisgraph/getting-started
authors: [ajeet]
---

RedisGraph is a Redis module that enables enterprises to process any kind of connected data much faster than with traditional relational or existing graph databases. RedisGraph implements a unique data storage and processing solution (with sparse-adjacency matrices and GraphBLAS) to deliver the fastest and most efficient way to store, manage, and process connected data in graphs. With RedisGraph, you can process complex transactions 10 - 600 times faster than with traditional graph solutions while using 50 - 60% less memory resources than other graph databases!

### Step 1. Create a free Cloud account

Create your free <a href="https://redis.com/try-free/" target="_blank" rel="noopener">Redis Enterprise Cloud account</a>. Once you click on “Get Started”, you will receive an email with a link to activate your account and complete your signup process.

:::info TIP
For a limited time, use **TIGER200** to get **$200** credits on Redis Enterprise Cloud and try all the advanced capabilities!

:tada: [Click here to sign up](https://redis.com/try-free)

:::

### Step 2. Create Your database

Choose your preferred cloud vendor. Select the region and then click "Let's start free" to create your free database automatically.

:::info TIP
If you want to create a custom database with your preferred name and type of Redis,
click "Create a custom database" option shown in the image.
:::

![create database ](images/select_cloud_vendor.png)

### Step 3. Verify the database details

You will be provided with Public endpoint URL and "Redis Stack" as the type of database with the list of modules that comes by default.

![verify database](images/details_database.png)

### Step 4. Install RedisInsight

RedisInsight is a visual tool that lets you do both GUI- and CLI-based interactions with your Redis database, and so much more when developing your Redis based application. It is a fully-featured pure Desktop GUI client that provides capabilities to design, develop and optimize your Redis application. It works with any cloud provider as long as you run it on a host with network access to your cloud-based Redis server. It makes it easy to discover cloud databases and configure connection details with a single click. It allows you to automatically add Redis Enterprise Software and Redis Enterprise Cloud databases.

You can install Redis Stack on your local system to get RedisInsight GUI tool up and running. Ensure that you have `brew` package installed in your Mac system.

```bash
 brew tap redis-stack/redis-stack
 brew install --cask redis-stack
```

```
  ==> Installing Cask redis-stack-redisinsight
  ==> Moving App 'RedisInsight-preview.app' to '/Applications/RedisInsight-preview.app'
  🍺  redis-stack-redisinsight was successfully installed!
  ==> Installing Cask redis-stack
  🍺  redis-stack was successfully installed!
```

Go to Applications and click "RedisInsight-v2" to bring up the Redis Desktop GUI tool.

### Step 5. Add Redis database

![access redisinsight](images/add_database.png)

### Step 6. Enter Redis Enterprise Cloud details

Add the Redis Enterprise cloud database endpoint, port and password.

![access redisinsight](images/database_creds.png)

### Step 7. Verify the database under RedisInsight dashboard

![database details](images/database_details.png)

### Step 8. Getting Started with RedisGraph

In the following steps, we will use some basic RediGraph commands to insert data into a graph and then query the graph. You can run them from the Redis command-line interface (redis-cli) or use the CLI available in RedisInsight. (See part 2 of this tutorial to learn more about using the RedisInsight CLI.)

![RedisGraph](redisgraphflow.png)

### Step 9: Insert data into a graph

#### Insert actors

To interact with RedisGraph you will typically use the GRAPH.QUERY command and execute Cypher queries. Let’s start to insert some actors into the graph:movies graph name, which is automatically created using this command:

```
>> GRAPH.QUERY graph:movies "CREATE (:Actor {name:'Mark Hamill', actor_id:1}), (:Actor {name:'Harrison Ford', actor_id:2}), (:Actor {name:'Carrie Fisher', actor_id:3})"

1) 1) "Labels added: 1"
   2) "Nodes created: 3"
   3) "Properties set: 6"
   4) "Query internal execution time: 0.675400 milliseconds"
```

This single query creates three actors, along with their names and unique IDs.

#### Insert a movie

```
> GRAPH.QUERY graph:movies "CREATE (:Movie {title:'Star Wars: Episode V - The Empire Strikes Back', release_year: 1980 , movie_id:1})"
1) 1) "Labels added: 1"
   2) "Nodes created: 1"
   3) "Properties set: 3"
   4) "Query internal execution time: 0.392300 milliseconds"
```

This single query creates a movie with a title, the release year, and an ID.

#### Associate actors and movies

The core of a graph is the relationships between the nodes, allowing the applications to navigate and query them. Let’s create a relationship between the actors and the movies:

```
> GRAPH.QUERY graph:movies "MATCH (a:Actor),(m:Movie) WHERE a.actor_id = 1 AND m.movie_id = 1 CREATE (a)-[r:Acted_in {role:'Luke Skywalker'}]->(m) RETURN r"
1) 1) "r"
2) 1) 1) 1) 1) "id"
            2) (integer) 1
         2) 1) "type"
            2) "Acted_in"
         3) 1) "src_node"
            2) (integer) 0
         4) 1) "dest_node"
            2) (integer) 3
         5) 1) "properties"
            2) 1) 1) "role"
                  2) "Luke Skywalker"
3) 1) "Properties set: 1"
   2) "Relationships created: 1"
   3) "Query internal execution time: 0.664800 milliseconds"
```

This command created a new relation indicating that the actor Mark Hamill acted in Star Wars: Episode V as Luke Skywalker.

Let’s repeat this process for the other actors:

```
> GRAPH.QUERY graph:movies "MATCH (a:Actor), (m:Movie) WHERE a.actor_id = 2 AND m.movie_id = 1 CREATE (a)-[r:Acted_in {role:'Han Solo'}]->(m) RETURN r"
> GRAPH.QUERY graph:movies "MATCH (a:Actor), (m:Movie) WHERE a.actor_id = 3 AND m.movie_id = 1 CREATE (a)-[r:Acted_in {role:'Princess Leila'}]->(m) RETURN r"
```

You can also do all of this in a single query, for example:

```
> GRAPH.QUERY graph:movies "CREATE (:Actor {name:'Marlo Brando', actor_id:4})-[:Acted_in {role:'Don Vito Corleone'}]->(:Movie {title:'The Godfather', release_year: 1972 , movie_id:2})"

1) 1) "Nodes created: 2"
   2) "Properties set: 6"
   3) "Relationships created: 1"
   4) "Query internal execution time: 0.848500 milliseconds"
```

#### Querying the graph

Now that you have data in your graph, you’re ready to ask some questions, such as:

#### “What are the titles of all the movies?”

```
> GRAPH.QUERY graph:movies "MATCH (m:Movie) RETURN m.title"

1) 1) "m.title"
2) 1) 1) "Star Wars: Episode V - The Empire Strikes Back"
   2) 1) "The Godfather"
3) 1) "Query internal execution time: 0.349400 milliseconds"
```

#### “What is the information for the movie with the ID of 1?”

```
> GRAPH.QUERY graph:movies "MATCH (m:Movie) WHERE m.movie_id = 1 RETURN m"

1) 1) "m"
2) 1) 1) 1) 1) "id"
            2) (integer) 3
         2) 1) "labels"
            2) 1) "Movie"
         3) 1) "properties"
            2) 1) 1) "title"
                  2) "Star Wars: Episode V - The Empire Strikes Back"
               2) 1) "release_year"
                  2) (integer) 1980
               3) 1) "movie_id"
                  2) (integer) 1
3) 1) "Query internal execution time: 0.365800 milliseconds"
```

#### “Who are the actors in the movie 'Star Wars: Episode V - The Empire Strikes Back' and what roles did they play?”

```
> GRAPH.QUERY graph:movies "MATCH (a:Actor)-[r:Acted_in]-(m:Movie) WHERE m.movie_id = 1 RETURN a.name,m.title,r.role"
1) 1) "a.name"
   2) "m.title"
   3) "r.role"
2) 1) 1) "Mark Hamill"
      2) "Star Wars: Episode V - The Empire Strikes Back"
      3) "Luke Skywalker"
   2) 1) "Harrison Ford"
      2) "Star Wars: Episode V - The Empire Strikes Back"
      3) "Han Solo"
   3) 1) "Carrie Fisher"
      2) "Star Wars: Episode V - The Empire Strikes Back"
      3) "Princess Leila"
3) 1) "Query internal execution time: 0.641200 milliseconds"
```

#### Visualizing graph databases using RedisInsight

If you are using RedisInsight, you can visualize and navigate into the nodes and relationships graphically.
Click on the RedisGraph menu entry on the left and enter the query:

```
MATCH (m:Actor) return m
```

Click on the Execute button, and double click on the actors to follow the relationships You should see a graph like this one:

![RedisGraph](redisgraph4.png)

### Resources

<div class="text--center">
  <iframe
    width="760"
    height="415"
    src="https://www.youtube.com/embed/NLRbq2FtcIk"
    title="YouTube video player"
    frameborder="0"
    allow="accelerometer; autoplay; clipboard-write; encrypted-media; gyroscope; picture-in-picture"
    allowfullscreen></iframe>
</div>

<<<<<<< HEAD
### Next Step
=======

### Next Steps
>>>>>>> c2d417c8

- [Building Movies database app using RedisGraph and NodeJS](/howtos/redisgraphmovies/)
- Learn more about RedisGraph in the [Quickstart](https://oss.redis.com/redisgraph/3) tutorial.
- [Query, Visualize and Manipulate Graphs using RedisGraph Browser Tool](/explore/redisinsight/redisgraph)

##

<div>
  <a
    href="https://launchpad.redis.com"
    target="_blank"
    rel="noopener"
    className="link">
    {' '}
    <img
      src="/img/launchpad.png"
      className="thumb"
      loading="lazy"
      alt="Redis Launchpad"
    />
  </a>
</div><|MERGE_RESOLUTION|>--- conflicted
+++ resolved
@@ -229,12 +229,8 @@
     allowfullscreen></iframe>
 </div>
 
-<<<<<<< HEAD
-### Next Step
-=======
 
 ### Next Steps
->>>>>>> c2d417c8
 
 - [Building Movies database app using RedisGraph and NodeJS](/howtos/redisgraphmovies/)
 - Learn more about RedisGraph in the [Quickstart](https://oss.redis.com/redisgraph/3) tutorial.
