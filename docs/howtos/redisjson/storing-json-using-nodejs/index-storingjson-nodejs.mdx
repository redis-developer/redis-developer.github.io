--- conflicted
+++ resolved
@@ -433,12 +433,6 @@
 - [RedisJSON](https://redisjson.io/)
 - [How to store and retrieve nested JSON document](/howtos/redisjson/storing-complex-json-document)
 - [Importing JSON data into Redis using NodeJS](/howtos/redisjson/using-nodejs)
-<<<<<<< HEAD
-- Learn more about [RedisJSON](https://oss.redislabs.com/redisjson/) in the Quickstart tutorial.
+- Learn more about [RedisJSON](https://oss.redis.com/redisjson/) in the Quickstart tutorial.
 - [RU204: Storing, Querying and Indexing JSON at Speed](https://university.redis.com/courses/ru204/) - a course at Redis University
 
-=======
-- Learn more about [RedisJSON](https://oss.redis.com/redisjson/) in the Quickstart tutorial.
->>>>>>> 2b9d566b
-
-
