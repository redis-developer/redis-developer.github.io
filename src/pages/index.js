--- conflicted
+++ resolved
@@ -130,11 +130,7 @@
           <b>New Article</b>
           <p>
             <h3>
-<<<<<<< HEAD
-              <a href={useBaseUrl('/guides/import-data/database-migration-aws-elasticache-redis-enterprise-cloud')}>
-=======
-              <a href={useBaseUrl('/docs/guides/import/database-migration-aws-elasticache-redis-enterprise-cloud')}>
->>>>>>> 61227895
+              <a href={useBaseUrl('/guides/import/database-migration-aws-elasticache-redis-enterprise-cloud')}>
              Database Migration</a>
             </h3>
           
